<<<<<<< HEAD
import { Directive, HostListener, Optional } from '@angular/core';
import { AnimationBuilder } from '@ionic/core/components';
=======
import { Directive, HostListener, Input, Optional } from '@angular/core';
import { AnimationBuilder } from '@ionic/core';
>>>>>>> 7fed7bcb

import { Config } from '../../providers/config';
import { NavController } from '../../providers/nav-controller';

import { IonRouterOutlet } from './ion-router-outlet';

@Directive({
  selector: 'ion-back-button',
})
export class IonBackButtonDelegateDirective {
  @Input()
  defaultHref: string | undefined | null;

  @Input()
  routerAnimation?: AnimationBuilder;

  constructor(
    @Optional() private routerOutlet: IonRouterOutlet,
    private navCtrl: NavController,
    private config: Config
  ) {}

  /**
   * @internal
   */
  @HostListener('click', ['$event'])
  onClick(ev: Event): void {
    const defaultHref = this.defaultHref || this.config.get('backButtonDefaultHref');

    if (this.routerOutlet?.canGoBack()) {
      this.navCtrl.setDirection('back', undefined, undefined, this.routerAnimation);
      this.routerOutlet.pop();
      ev.preventDefault();
    } else if (defaultHref != null) {
      this.navCtrl.navigateBack(defaultHref, { animation: this.routerAnimation });
      ev.preventDefault();
    }
  }
}<|MERGE_RESOLUTION|>--- conflicted
+++ resolved
@@ -1,10 +1,5 @@
-<<<<<<< HEAD
-import { Directive, HostListener, Optional } from '@angular/core';
+import { Directive, HostListener, Input, Optional } from '@angular/core';
 import { AnimationBuilder } from '@ionic/core/components';
-=======
-import { Directive, HostListener, Input, Optional } from '@angular/core';
-import { AnimationBuilder } from '@ionic/core';
->>>>>>> 7fed7bcb
 
 import { Config } from '../../providers/config';
 import { NavController } from '../../providers/nav-controller';
