--- conflicted
+++ resolved
@@ -1,10 +1,5 @@
-<<<<<<< HEAD
-import { ComponentFactoryResolver, Injectable, Injector } from '@angular/core';
+import { ComponentFactoryResolver, Injector, Injectable } from '@angular/core';
 import { PopoverOptions, popoverController } from '@ionic/core/components';
-=======
-import { ComponentFactoryResolver, Injector, Injectable } from '@angular/core';
-import { PopoverOptions, popoverController } from '@ionic/core';
->>>>>>> 7fed7bcb
 
 import { OverlayBaseController } from '../util/overlay';
 
