--- conflicted
+++ resolved
@@ -67,11 +67,9 @@
   // Hardware Back Button
   BackButtonEvent,
 
-<<<<<<< HEAD
   // Swiper
-  IonicSwiper
-} from '@ionic/core/components';
-=======
+  IonicSwiper,
+
   SpinnerTypes,
 
   ActionSheetOptions,
@@ -96,8 +94,7 @@
 
   ToastOptions,
   ToastButton
-} from '@ionic/core';
->>>>>>> ae0a1a3d
+} from '@ionic/core/components';
 
 // Icons that are used by internal components
 addIcons({
