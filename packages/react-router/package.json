--- conflicted
+++ resolved
@@ -26,13 +26,8 @@
     "release": "np --any-branch --no-cleanup",
     "lint": "tslint --project .",
     "lint.fix": "tslint --project . --fix",
-<<<<<<< HEAD
-    "tsc": "tsc -p ."
-=======
     "tsc": "tsc -p .",
-    "test.spec": "jest --ci",
     "sync": "sh ./scripts/sync.sh"
->>>>>>> e8fe117c
   },
   "main": "dist/index.js",
   "module": "dist/index.esm.js",
