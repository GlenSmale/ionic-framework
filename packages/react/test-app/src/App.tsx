import React from 'react';
import { Route } from 'react-router-dom';
import { IonApp, IonRouterOutlet, setupIonicReact } from '@ionic/react';
import { IonReactRouter } from '@ionic/react-router';

/* Core CSS required for Ionic components to work properly */
import '@ionic/react/css/core.css';

/* Basic CSS for apps built with Ionic */
import '@ionic/react/css/normalize.css';
import '@ionic/react/css/structure.css';
import '@ionic/react/css/typography.css';

/* Optional CSS utils that can be commented out */
import '@ionic/react/css/padding.css';
import '@ionic/react/css/float-elements.css';
import '@ionic/react/css/text-alignment.css';
import '@ionic/react/css/text-transformation.css';
import '@ionic/react/css/flex-utils.css';
import '@ionic/react/css/display.css';

/* Theme variables */
import './theme/variables.css';
import Main from './pages/Main';
import OverlayHooks from './pages/overlay-hooks/OverlayHooks';
import OverlayComponents from './pages/overlay-components/OverlayComponents';
import KeepContentsMounted from './pages/overlay-components/KeepContentsMounted';
import Tabs from './pages/Tabs';
import NavComponent from './pages/navigation/NavComponent';

setupIonicReact();

const App: React.FC = () => (
  <IonApp>
    <IonReactRouter>
      <IonRouterOutlet>
        <Route path="/" component={Main} />
        <Route path="/overlay-hooks" component={OverlayHooks} />
        <Route path="/overlay-components" component={OverlayComponents} />
<<<<<<< HEAD
        <Route path="/keep-contents-mounted" component={KeepContentsMounted} />
=======
        <Route path="/navigation" component={NavComponent} />
>>>>>>> 420f9bbe
        <Route path="/tabs" component={Tabs} />
      </IonRouterOutlet>
    </IonReactRouter>
  </IonApp>
);

export default App;<|MERGE_RESOLUTION|>--- conflicted
+++ resolved
@@ -37,11 +37,8 @@
         <Route path="/" component={Main} />
         <Route path="/overlay-hooks" component={OverlayHooks} />
         <Route path="/overlay-components" component={OverlayComponents} />
-<<<<<<< HEAD
         <Route path="/keep-contents-mounted" component={KeepContentsMounted} />
-=======
         <Route path="/navigation" component={NavComponent} />
->>>>>>> 420f9bbe
         <Route path="/tabs" component={Tabs} />
       </IonRouterOutlet>
     </IonReactRouter>
