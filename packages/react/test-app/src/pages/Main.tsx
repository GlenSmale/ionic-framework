import React from 'react';
import {
  IonContent,
  IonHeader,
  IonLabel,
  IonPage,
  IonTitle,
  IonToolbar,
  IonItem,
  IonList,
} from '@ionic/react';

interface MainProps {}

const Main: React.FC<MainProps> = () => {
  return (
    <IonPage>
      <IonHeader>
        <IonToolbar>
          <IonTitle>Ionic React Test App</IonTitle>
        </IonToolbar>
      </IonHeader>
      <IonContent>
        <IonList>
          <IonItem routerLink="/overlay-hooks">
            <IonLabel>Overlay Hooks</IonLabel>
          </IonItem>
        </IonList>
        <IonList>
          <IonItem routerLink="/overlay-components">
            <IonLabel>Overlay Components</IonLabel>
          </IonItem>
        </IonList>
        <IonList>
<<<<<<< HEAD
          <IonItem routerLink="/keep-contents-mounted">
            <IonLabel>Keep Contents Mounted Overlay Components</IonLabel>
=======
          <IonItem routerLink="/navigation">
            <IonLabel>Navigation</IonLabel>
>>>>>>> 420f9bbe
          </IonItem>
        </IonList>
        <IonList>
          <IonItem routerLink="/tabs">
            <IonLabel>Tabs</IonLabel>
          </IonItem>
        </IonList>
      </IonContent>
    </IonPage>
  );
};

export default Main;<|MERGE_RESOLUTION|>--- conflicted
+++ resolved
@@ -32,13 +32,13 @@
           </IonItem>
         </IonList>
         <IonList>
-<<<<<<< HEAD
           <IonItem routerLink="/keep-contents-mounted">
             <IonLabel>Keep Contents Mounted Overlay Components</IonLabel>
-=======
+          </IonItem>
+        </IonList>
+        <IonList>
           <IonItem routerLink="/navigation">
             <IonLabel>Navigation</IonLabel>
->>>>>>> 420f9bbe
           </IonItem>
         </IonList>
         <IonList>
