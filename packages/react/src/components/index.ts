--- conflicted
+++ resolved
@@ -34,9 +34,8 @@
   mdTransitionAnimation,
   NavComponentWithProps,
   setupConfig,
-<<<<<<< HEAD
+
   IonicSwiper,
-=======
 
   SpinnerTypes,
 
@@ -62,8 +61,6 @@
 
   ToastOptions,
   ToastButton
-
->>>>>>> ae0a1a3d
 } from '@ionic/core';
 export * from './proxies';
 
