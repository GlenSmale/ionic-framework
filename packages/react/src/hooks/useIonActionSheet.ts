--- conflicted
+++ resolved
@@ -1,9 +1,5 @@
-<<<<<<< HEAD
 import { ActionSheetButton, ActionSheetOptions, actionSheetController } from '@ionic/core/components';
-=======
-import { ActionSheetButton, ActionSheetOptions, actionSheetController } from '@ionic/core';
 import { useCallback } from 'react';
->>>>>>> 11332e44
 
 import { HookOverlayOptions } from './HookOverlayOptions';
 import { useController } from './useController';
