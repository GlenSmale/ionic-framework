<<<<<<< HEAD
import { PopoverOptions, popoverController } from '@ionic/core/components';
=======
import { PopoverOptions, popoverController } from '@ionic/core';
import { useCallback } from 'react';
>>>>>>> 11332e44

import { HookOverlayOptions } from './HookOverlayOptions';
import { ReactComponentOrElement, useOverlay } from './useOverlay';

/**
 * A hook for presenting/dismissing an IonPicker component
 * @param component The component that the popover will show. Can be a React Component, a functional component, or a JSX Element
 * @param componentProps The props that will be passed to the component, if required
 * @returns Returns the present and dismiss methods in an array
 */
export function useIonPopover(component: ReactComponentOrElement, componentProps?: any): UseIonPopoverResult {
  const controller = useOverlay<PopoverOptions, HTMLIonPopoverElement>(
    'IonPopover',
    popoverController,
    component,
    componentProps
  );

  const present = useCallback((options: Omit<PopoverOptions, 'component' | 'componentProps'> & HookOverlayOptions = {}) => {
    controller.present(options as any);
  }, [controller.present]);

  return [
    present,
    controller.dismiss
  ];
}

export type UseIonPopoverResult = [
  (options?: Omit<PopoverOptions, 'component' | 'componentProps'> & HookOverlayOptions) => void,
  /**
   * Dismisses the popover
   */
  () => void
];<|MERGE_RESOLUTION|>--- conflicted
+++ resolved
@@ -1,9 +1,5 @@
-<<<<<<< HEAD
 import { PopoverOptions, popoverController } from '@ionic/core/components';
-=======
-import { PopoverOptions, popoverController } from '@ionic/core';
 import { useCallback } from 'react';
->>>>>>> 11332e44
 
 import { HookOverlayOptions } from './HookOverlayOptions';
 import { ReactComponentOrElement, useOverlay } from './useOverlay';
