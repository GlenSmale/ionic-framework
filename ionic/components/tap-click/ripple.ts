import {Activator} from './activator';
import {removeElement, raf} from '../../util/dom';
import {Animation} from '../../animations/animation';


export class RippleActivator extends Activator {
  static TOUCH_DOWN_ACCEL = 512;
  static TOUCH_UP_ACCEL = 1024;
  static OPACITY_DECAY_VEL = 1.6;
  static OUTER_OPACITY_VEL = 1.2;

  static OPACITY_OUT_DURATION = 750;

  static EXPAND_OUT_PLAYBACK_RATE = 3.5;
  static DOWN_PLAYBACK_RATE = 0.65;
  static OPACITY_OUT_PLAYBACK_RATE = 1;

  constructor(app, config) {
    super(app, config);
    this.ripples = {};
  }

  downAction(ev, activatableEle, pointerX, pointerY) {

    if (this.disableActivated(ev)) return;

    super.downAction(ev, activatableEle, pointerX, pointerY);

    // create a new ripple element
<<<<<<< HEAD
    let r = activatableEle.getBoundingClientRect();
=======
    let r = targetEle.getBoundingClientRect();
    let w = r.width;
    let h = r.height;

    let halfW = w/2;
    let halfH = h/2;
    let outerRadius = Math.sqrt(halfW * halfW + halfH * halfH);

    let radiusDuration = (1000 * Math.sqrt(outerRadius / RippleActivator.TOUCH_DOWN_ACCEL) + 0.5);
    let outerDuration = 1000 * (1/RippleActivator.OUTER_OPACITY_VEL);

    //console.log('Rippling', radiusDuration);

>>>>>>> 5a0584df
    let x = Math.max(Math.abs(r.width - pointerX), pointerX) * 2;
    let y = Math.max(Math.abs(r.height - pointerY), pointerY) * 2;
    let size = (Math.sqrt(Math.pow(x, 2) + Math.pow(y, 2))) - 10;

    let rippleEle = document.createElement('md-ripple');
    let eleStyle = rippleEle.style;
    eleStyle.width = size + 'px';
    eleStyle.height = size + 'px';
    eleStyle.marginTop = -(size / 2) + 'px';
    eleStyle.marginLeft = -(size / 2) + 'px';
    eleStyle.left = (pointerX - r.left) + 'px';
    eleStyle.top = (pointerY - r.top) + 'px';

    activatableEle.appendChild(rippleEle);

    let ripple = this.ripples[Date.now()] = { ele: rippleEle };
    ripple.outerRadius = outerRadius;
    ripple.radiusDuration = radiusDuration;

    // expand the circle from the users starting point
    // start slow, and when they let up, then speed up the animation
    ripple.expand = new Animation(rippleEle, {renderDelay: 0});
    ripple.expand
      .fromTo('scale', '0.001', '1')
      .duration(radiusDuration)
      .playbackRate(RippleActivator.DOWN_PLAYBACK_RATE)
      .onFinish(()=> {
        // finished expanding
        ripple.expand && ripple.expand.dispose();
        ripple.expand = null;
        ripple.expanded = true;
        this.next();
      })
      .play();

      this.next();
  }

  upAction() {
    this.deactivate();

    let ripple;
    for (let rippleId in this.ripples) {
      ripple = this.ripples[rippleId];
      if(ripple.expand) {
        let currentTime = ripple.expand.getCurrentTime();

        // How much more time do we need to finish the radius animation?
        // Math: (radius/second) * ((total_radius_time) - current_time)
        let remainingTime = (ripple.outerRadius / ripple.radiusDuration) *
          ((ripple.radiusDuration / RippleActivator.DOWN_PLAYBACK_RATE)- (currentTime));
        ripple.expand.remainingTime = remainingTime;
      }

      if (!ripple.fade) {
        // ripple has not been let up yet
        // spped up the rate if the animation is still going
        setTimeout(() => {
          ripple.expand && ripple.expand.playbackRate(RippleActivator.EXPAND_OUT_PLAYBACK_RATE);
          ripple.fade = new Animation(ripple.ele);
          ripple.fade
            .fadeOut()
            .duration(ripple.epxand && ripple.expand.remaingTime || RippleActivator.OPACITY_OUT_DURATION)
            .playbackRate(RippleActivator.OPACITY_OUT_PLAYBACK_RATE)
            .onFinish(() => {
              ripple.fade && ripple.fade.dispose();
              ripple.fade = null;
              ripple.faded = true;
              this.next();
            })
            .play();

          }, 16);
      }
    }

    this.next();
  }

  next(forceComplete) {
    let ripple, rippleEle;
    for (let rippleId in this.ripples) {
      ripple = this.ripples[rippleId];

      if ((ripple.expanded && ripple.faded && ripple.ele) ||
        forceComplete ||
        parseInt(rippleId) + 5000 < Date.now()) {
        // finished expanding and the user has lifted the pointer
        raf(() => {
          this.remove(rippleId);
        });
      }
    }
  }

  clearState() {
    this.deactivate();
    this.next(true);
  }

  remove(rippleId) {
    let ripple = this.ripples[rippleId];
    if (ripple) {
      ripple.expand && ripple.expand.dispose();
      ripple.fade && ripple.fade.dispose();
      removeElement(ripple.ele);
      ripple.ele = ripple.expand = ripple.fade = null;
      delete this.ripples[rippleId];
    }
  }

}<|MERGE_RESOLUTION|>--- conflicted
+++ resolved
@@ -27,9 +27,6 @@
     super.downAction(ev, activatableEle, pointerX, pointerY);
 
     // create a new ripple element
-<<<<<<< HEAD
-    let r = activatableEle.getBoundingClientRect();
-=======
     let r = targetEle.getBoundingClientRect();
     let w = r.width;
     let h = r.height;
@@ -43,7 +40,6 @@
 
     //console.log('Rippling', radiusDuration);
 
->>>>>>> 5a0584df
     let x = Math.max(Math.abs(r.width - pointerX), pointerX) * 2;
     let y = Math.max(Math.abs(r.height - pointerY), pointerY) * 2;
     let size = (Math.sqrt(Math.pow(x, 2) + Math.pow(y, 2))) - 10;
