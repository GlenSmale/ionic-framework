import {ElementRef, Host, Optional, NgControl, Query, QueryList} from 'angular2/angular2';

import {IonicDirective, IonicComponent, IonicView} from '../../config/annotations';
import {IonicConfig} from '../../config/config';
import {Ion} from '../ion';
import {ListHeader} from '../list/list';


/**
 * @name ionRadioGroup
 * @description
 * A radio group is a group of radio components.
 *
 * Selecting a radio button in the group unselects all others in the group.
 *
 * New radios can be registered dynamically.
 *
 * See the [Angular 2 Docs](https://angular.io/docs/js/latest/api/forms/) for more info on forms and input.
<<<<<<< HEAD
 *
 * @example
=======
 * 
 * @usage
>>>>>>> 92960c89
 * ```html
 * <ion-radio-group ng-control="clientside">
 *
 *   <ion-header>
 *     Clientside
 *   </ion-header>
 *
 *   <ion-radio value="ember">
 *     Ember
 *   </ion-radio>
 *
 *   <ion-radio value="angular1">
 *     Angular 1
 *   </ion-radio>
 *
 *   <ion-radio value="angular2" checked="true">
 *     Angular 2
 *   </ion-radio>
 *
 *   <ion-radio value="react">
 *     React
 *   </ion-radio>
 *
 * </ion-radio-group>
 * ```
*/

@IonicDirective({
  selector: 'ion-radio-group',
  host: {
    'class': 'list',
    'role': 'radiogroup',
    '[attr.aria-activedescendant]': 'activeId',
    '[attr.aria-describedby]': 'describedById'
  }
})
export class RadioGroup extends Ion {
  radios: Array<RadioButton> = [];

  /**
   * TODO
   * @param {ElementRef} elementRef  TODO
   * @param {IonicConfig} config  TODO
   * @param {NgControl=} ngControl  TODO
   * @param {QueryList<ListHeader>} headerQuery  TODO
   */
  constructor(
    elementRef: ElementRef,
    config: IonicConfig,
    @Optional() ngControl: NgControl,
    @Query(ListHeader) private headerQuery: QueryList<ListHeader>
  ) {
    super(elementRef, config);
    this.id = ++radioGroupIds;
    this.radioIds = -1;
    this.onChange = (_) => {};
    this.onTouched = (_) => {};

    if (ngControl) ngControl.valueAccessor = this;
  }

  onInit() {
    let header = this.headerQuery.first;
    if (header) {
      if (!header.id) {
        header.id = 'radio-header-' + this.id;
      }
      this.describedById = header.id;
    }
  }

  /**
   * Register the specified radio button with the radio group.
   * @param {RadioButton} radio  The radio button to register.
   */
  registerRadio(radio) {
    radio.id = radio.id || ('radio-' + this.id + '-' + (++this.radioIds));
    this.radios.push(radio);

    if (radio.checked) {
      this.value = radio.value;
      this.activeId = radio.id;
    }
  }

  /**
   * Update which radio button in the group is checked, unchecking all others.
   * @param {RadioButton} checkedRadio  The radio button to check.
   */
  update(checkedRadio) {
    this.value = checkedRadio.value;
    this.activeId = checkedRadio.id;

    for (let radio of this.radios) {
      radio.checked = (radio === checkedRadio);
    }

    this.onChange(this.value);
  }

  /**
   * @private
   * Angular2 Forms API method called by the model (Control) on change to update
   * the checked value.
   * https://github.com/angular/angular/blob/master/modules/angular2/src/forms/directives/shared.ts#L34
   */
  writeValue(value) {
    this.value = value;
    for (let radio of this.radios) {
      radio.checked = (radio.value == value);
    }
  }

  /**
   * @private
   * Angular2 Forms API method called by the view (NgControl) to register the
   * onChange event handler that updates the model (Control).
   * https://github.com/angular/angular/blob/master/modules/angular2/src/forms/directives/shared.ts#L27
   * @param {Function} fn  the onChange event handler.
   */
  registerOnChange(fn) { this.onChange = fn; }

  /**
   * @private
   * Angular2 Forms API method called by the the view (NgControl) to register
   * the onTouched event handler that marks the model (Control) as touched.
   * @param {Function} fn  onTouched event handler.
   */
  registerOnTouched(fn) { this.onTouched = fn; }
}

/**
 * @name ionRadio
<<<<<<< HEAD
 * @classdesc
 * A single radio component.
=======
 * @description
 * A single radio component. 
>>>>>>> 92960c89
 *
 * See the [Angular 2 Docs](https://angular.io/docs/js/latest/api/forms/) for more info on forms and input.
 *
 * @usage
 * ```html
 * <ion-radio value="isChecked" checked="true">
 *   Radio Label
 * </ion-radio>
 * ```
 *
 */
@IonicComponent({
  selector: 'ion-radio',
  properties: [
    'value',
    'checked',
    'disabled',
    'id'
  ],
  host: {
    'class': 'item',
    'role': 'radio',
    'tappable': 'true',
    '[attr.id]': 'id',
    '[attr.tab-index]': 'tabIndex',
    '[attr.aria-checked]': 'checked',
    '[attr.aria-disabled]': 'disabled',
    '[attr.aria-labelledby]': 'labelId',
    '(^click)': 'click($event)'
  }
})
@IonicView({
  template:
  '<ion-item-content id="{{labelId}}">' +
    '<ng-content></ng-content>' +
  '</ion-item-content>' +
  '<div item-right class="item-media media-radio">' +
    '<div class="radio-icon"></div>' +
  '</div>'
})
export class RadioButton extends Ion {
  /**
   * Radio button constructor.
   * @param {RadioGroup=} group  The parent radio group, if any.
   * @param {ElementRef} elementRef  TODO
   * @param {IonicConfig} config  TODO
   */
  constructor(
    @Host() @Optional() group: RadioGroup,
    elementRef: ElementRef,
    config: IonicConfig
  ) {
    super(elementRef, config)
    this.group = group;
    this.tabIndex = 0;
  }

  onInit() {
    super.onInit();
    this.group.registerRadio(this);
    this.labelId = 'label-' + this.id;
  }

  click(ev) {
    ev.preventDefault();
    ev.stopPropagation();
    this.check();
  }

  /**
   * Update the checked state of this radio button.
   * TODO: Call this toggle? Since unchecks as well
   */
  check() {
    this.checked = !this.checked;
    this.group.update(this);
  }

}

let radioGroupIds = -1;<|MERGE_RESOLUTION|>--- conflicted
+++ resolved
@@ -16,13 +16,8 @@
  * New radios can be registered dynamically.
  *
  * See the [Angular 2 Docs](https://angular.io/docs/js/latest/api/forms/) for more info on forms and input.
-<<<<<<< HEAD
- *
- * @example
-=======
  * 
  * @usage
->>>>>>> 92960c89
  * ```html
  * <ion-radio-group ng-control="clientside">
  *
@@ -156,13 +151,8 @@
 
 /**
  * @name ionRadio
-<<<<<<< HEAD
- * @classdesc
- * A single radio component.
-=======
  * @description
  * A single radio component. 
->>>>>>> 92960c89
  *
  * See the [Angular 2 Docs](https://angular.io/docs/js/latest/api/forms/) for more info on forms and input.
  *
