@import "../../globals.core";

// Buttons
// --------------------------------------------------

$button-round-padding:            0 2.6rem !default;
$button-round-border-radius:      64px !default;


.button {
  position: relative;
  display: inline-block;
  transition: background-color, opacity 100ms linear;
  z-index: 0;

  white-space: nowrap;
  text-overflow: ellipsis;
  overflow: hidden;

  text-align: center;
  text-transform: none;
  font-kerning: none;

  vertical-align: top; // the better option for most scenarios
  vertical-align: -webkit-baseline-middle; // the best for those that support it

  cursor: pointer;
  @include user-select-none();
  @include appearance(none);
}

.button-inner {
<<<<<<< HEAD
    width: 100%;
    height: 100%;
    display: flex;
    flex-shrink: 0;
    flex-flow: row nowrap;
    align-items: center;
    justify-content: center;
=======
  width: 100%;
  height: 100%;

  display: flex;
  flex-shrink: 0;
  flex-flow: row nowrap;
  align-items: center;
  justify-content: center;
>>>>>>> 38a3be43
}

a.button, a[button] {
  text-decoration: none;
}

.button[disabled] {
  opacity: 0.4;
  cursor: default !important;
  pointer-events: none;
}


// Block Button
// --------------------------------------------------

.button-block {
  display: block;
  clear: both;
  width: 100%;

  &:after {
    clear: both;
  }
}


// Full Button
// --------------------------------------------------

.button-full {
  display: block;
  width: 100%;
}


// Round Button
// --------------------------------------------------

.button-round {
  padding: $button-round-padding;
  border-radius: $button-round-border-radius;
}

// Full Outline Button
// --------------------------------------------------

.button-full.button-outline {
  border-left-width: 0;
  border-right-width: 0;
  border-radius: 0;
}<|MERGE_RESOLUTION|>--- conflicted
+++ resolved
@@ -30,24 +30,13 @@
 }
 
 .button-inner {
-<<<<<<< HEAD
-    width: 100%;
-    height: 100%;
-    display: flex;
-    flex-shrink: 0;
-    flex-flow: row nowrap;
-    align-items: center;
-    justify-content: center;
-=======
-  width: 100%;
-  height: 100%;
-
   display: flex;
   flex-shrink: 0;
   flex-flow: row nowrap;
   align-items: center;
   justify-content: center;
->>>>>>> 38a3be43
+  width: 100%;
+  height: 100%;
 }
 
 a.button, a[button] {
