--- conflicted
+++ resolved
@@ -28,16 +28,15 @@
 $barPaddingLandscape:          5px;
 
 
-<<<<<<< HEAD
+// Button bar stuff
+// -------------------------------
+$buttonBarButtonLineHeight:	   15px !default;
+
+
 // Forms
 // -------------------------------
 $textInputBorderRadius:     2px;
 
-=======
-// Button bar stuff
-// -------------------------------
-$buttonBarButtonLineHeight:	   15px !default;
->>>>>>> a7101adc
 
 // Horizontal forms & lists
 // -------------------------------
