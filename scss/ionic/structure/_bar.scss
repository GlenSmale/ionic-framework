
// Use Flexbox for our header and footer bars
.bar {
  @include user-select(none);

  display: -webkit-box;
  display: box;

  position: fixed;
  left: 0;
  right: 0;
  z-index: 10;
  width: 100%;
  height: $bar-height;
  padding: $bar-padding-portrait;
  box-sizing: border-box;



  // Title inside of a bar is centered
  .title {
    position: absolute;
    z-index: 0;

    top: 0;
    left: 0;
    right: 0;

    line-height: $bar-height;

    margin: 0;
    //padding: $barPaddingVertical 0px;

    min-width: 30px;

    // Go into ellipsis if too small
    text-overflow: ellipsis;

    text-align: center;
    white-space: nowrap;
    font-size: $bar-title-font-size;

  }


  .title a {
    color: inherit;
  }

  .button {
    @include box-flex(0);
<<<<<<< HEAD
    background-color: transparent;
    line-height: $barButtonLineHeight;
=======
    line-height: $bar-button-line-height;
>>>>>>> f342b725
    font-size: 12px;
    padding: 4px 12px;
  }

  .button-bar {
    line-height: $bar-button-bar-line-height;
  }

  .button-bar + .button, .button + .button-bar {
    margin-left: 5px;
  }

  // Place the last button in a bar on the right of the bar
  .title + .button:last-child,
  > .button + .button:last-child,
  > .button.pull-right,
  .title + .buttons {
    position: absolute;
    top: 5px;
    right: 5px;
  }
}


// Header at top
.bar-header {
  top: 0;
}

// Footer at bottom
.bar-footer {
  bottom: 0;
}

// Don't render padding if the bar is just for tabs
.bar-tabs {
  padding: 0;
}

.bar-header-secondary {
  top: $bar-height;
}
.bar-footer-secondary {
  bottom: $bar-height;
}

/* Pad top/bottom of content so it doesn't hide behind .bar-title and .bar-tab.
   Note: For these to work, content must come after both bars in the markup */
.has-header {
  top: $bar-height;
}

.has-footer {
  bottom: $bar-height;
}
<|MERGE_RESOLUTION|>--- conflicted
+++ resolved
@@ -49,12 +49,8 @@
 
   .button {
     @include box-flex(0);
-<<<<<<< HEAD
     background-color: transparent;
-    line-height: $barButtonLineHeight;
-=======
     line-height: $bar-button-line-height;
->>>>>>> f342b725
     font-size: 12px;
     padding: 4px 12px;
   }
