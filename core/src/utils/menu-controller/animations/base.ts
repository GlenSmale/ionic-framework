import { Animation } from '../../../interface';
import { createAnimation } from '../../animation/animation';

/**
 * baseAnimation
 * Base class which is extended by the various types. Each
 * type will provide their own animations for open and close
 * and registers itself with Menu.
 */
<<<<<<< HEAD
export const baseAnimation = (isIos: boolean): IonicAnimation => {
  // https://material.io/guidelines/motion/movement.html#movement-movement-in-out-of-screen-bounds
  // https://material.io/guidelines/motion/duration-easing.html#duration-easing-natural-easing-curves

  // "Apply the sharp curve to items temporarily leaving the screen that may return
  // from the same exit point. When they return, use the deceleration curve. On mobile,
  // this transition typically occurs over 300ms" -- MD Motion Guide
=======

export const baseAnimation = (isIos: boolean): Animation => {
  // https://material.io/guidelines/motion/movement.html#movement-movement-in-out-of-screen-bounds
  // https://material.io/guidelines/motion/duration-easing.html#duration-easing-natural-easing-curves

  /**
   * "Apply the sharp curve to items temporarily leaving the screen that may return
   * from the same exit point. When they return, use the deceleration curve. On mobile,
   * this transition typically occurs over 300ms" -- MD Motion Guide
   */
>>>>>>> 9e9f72a8

  return createAnimation().duration(isIos ? 400 : 300);
};<|MERGE_RESOLUTION|>--- conflicted
+++ resolved
@@ -7,15 +7,6 @@
  * type will provide their own animations for open and close
  * and registers itself with Menu.
  */
-<<<<<<< HEAD
-export const baseAnimation = (isIos: boolean): IonicAnimation => {
-  // https://material.io/guidelines/motion/movement.html#movement-movement-in-out-of-screen-bounds
-  // https://material.io/guidelines/motion/duration-easing.html#duration-easing-natural-easing-curves
-
-  // "Apply the sharp curve to items temporarily leaving the screen that may return
-  // from the same exit point. When they return, use the deceleration curve. On mobile,
-  // this transition typically occurs over 300ms" -- MD Motion Guide
-=======
 
 export const baseAnimation = (isIos: boolean): Animation => {
   // https://material.io/guidelines/motion/movement.html#movement-movement-in-out-of-screen-bounds
@@ -26,7 +17,6 @@
    * from the same exit point. When they return, use the deceleration curve. On mobile,
    * this transition typically occurs over 300ms" -- MD Motion Guide
    */
->>>>>>> 9e9f72a8
 
   return createAnimation().duration(isIos ? 400 : 300);
 };