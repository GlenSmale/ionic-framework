<<<<<<< HEAD
import type { E2EPage } from '@stencil/core/testing';
import { E2EElement } from '@stencil/core/testing';
import { ElementHandle } from 'puppeteer';
=======
import type { E2EElement, E2EPage } from '@stencil/core/testing';
import type { ElementHandle, SerializableOrJSHandle } from 'puppeteer';
>>>>>>> 83186598

/**
 * page.evaluate can only return a serializable value,
 * so it is not possible to return the full element.
 * Instead, we return an object with some common
 * properties that you may want to access in a test.
 */

const getSerialElement = async (page: E2EPage, element: SerializableOrJSHandle) => {
  return page.evaluate((el) => {
    const { className, tagName, id } = el;
    return {
      className,
      tagName,
      id,
    };
  }, element);
};

export const getActiveElementParent = async (page: E2EPage) => {
  const activeElement = await page.evaluateHandle(() => document.activeElement!.parentElement);
  return getSerialElement(page, activeElement);
};

export const getActiveElement = async (page: E2EPage) => {
  const activeElement = await page.evaluateHandle(() => document.activeElement);
  return getSerialElement(page, activeElement);
};

export const generateE2EUrl = (component: string, type: string, rtl = false): string => {
  let url = `/src/components/${component}/test/${type}?ionic:_testing=true`;
  if (rtl) {
    url = `${url}&rtl=true`;
  }

  return url;
};

/**
 * Gets the value of a property on an element
 */
export const getElementProperty = async (element: any, property: string): Promise<string> => {
  const getProperty = await element.getProperty(property);
  if (!getProperty) {
    return '';
  }

  return getProperty.jsonValue();
};

/**
 * Listens for an event and fires a callback
 * @param page - The Puppeteer `page` object
 * @param eventType: string - The event name to listen for. ex: `ionPickerColChange`
 * @param element: HTMLElement - An HTML element
 * @param callbackName: string - The name of the callback function to
 * call when the event is fired.
 *
 * Note: The callback function must be added using
 * page.exposeFunction prior to calling this function.
 */
export const listenForEvent = async (
  page: any,
  eventType: string,
  element: any,
  callbackName: string
): Promise<any> => {
  try {
    return await page.evaluate(
      (scopeEventType: string, scopeElement: any, scopeCallbackName: string) => {
        scopeElement.addEventListener(scopeEventType, (e: any) => {
          (window as any)[scopeCallbackName]({ detail: e.detail });
        });
      },
      eventType,
      element,
      callbackName
    );
  } catch (err) {
    throw err;
  }
};

/**
 * Drags an element by (x, y) pixels
 * @param element: HTMLElement - The HTML Element to drag
 * @param page - The Puppeteer 'page' object
 * @param x: number - Amount to drag `element` by on the x-axis
 * @param y: number - Amount to drag `element` by on the y-axis
 * @param startCoordinates (optional) - Coordinates of where to start the drag
 * gesture. If not provided, the drag gesture will start in the middle of the
 * element.
 */
export const dragElementBy = async (
  element: ElementHandle<Element>,
  page: any,
  x = 0,
  y = 0,
  startCoordinates?: { x: number; y: number }
): Promise<void> => {
  try {
    const boundingBox = await element.boundingBox();

    const startX = startCoordinates?.x === undefined ? boundingBox.x + boundingBox.width / 2 : startCoordinates.x;
    const startY = startCoordinates?.y === undefined ? boundingBox.y + boundingBox.height / 2 : startCoordinates.y;

    const midX = startX + x / 2;
    const midY = startY + y / 2;

    const endX = startX + x;
    const endY = startY + y;

    await page.mouse.move(startX, startY);
    await page.mouse.down();
    await page.mouse.move(midX, midY);
    await page.mouse.move(endX, endY);
    await page.mouse.up();
  } catch (err) {
    throw err;
  }
};

/**
 * Wait for a function to return true
 * This method runs in the context of the
 * test whereas page.waitForFunction runs in
 * the context of the browser
 * @param fn - The function to run
 * @param params: any - Any parameters that the fn needs
 * @param interval: number - Interval to run setInterval on
 */
export const waitForFunctionTestContext = async (fn: any, params: any, interval = 16): Promise<any> => {
<<<<<<< HEAD
  return new Promise<void>(resolve => {
=======
  return new Promise<void>((resolve) => {
>>>>>>> 83186598
    const intervalId = setInterval(() => {
      if (fn(params)) {
        clearInterval(intervalId);
        return resolve();
      }
    }, interval);
  });
};

/**
 * Pierce through shadow roots
 * https://github.com/GoogleChrome/puppeteer/issues/858#issuecomment-359763824
 */
export const queryDeep = async (page: E2EPage, ...selectors: string[]): Promise<ElementHandle> => {
  const shadowSelectorFn = (el: Element, selector: string): Element | null =>
    el?.shadowRoot && el.shadowRoot.querySelector(selector);

  // eslint-disable-next-line no-async-promise-executor
  return new Promise(async (resolve) => {
    const [firstSelector, ...restSelectors] = selectors;
    let parentElement = await page.$(firstSelector);

    for (const selector of restSelectors) {
      parentElement = (await page.evaluateHandle(shadowSelectorFn, parentElement, selector)) as any;
    }

    if (parentElement) {
      resolve(parentElement);
    }
  });
};
/**
 * Given an element and optional selector, use the selector if
 * it exists or get the node name of that element if not. Combine
 * with the current mode to verify the correct classes exist.
 *
 * @param el: E2EElement - The element to verify classes on
 * @param selector: string - A selector to use instead of the element tag name
 * @param globalMode: string - the global mode as a fallback
 *
 * Examples:
 * await checkComponentModeClasses(await page.find('ion-card-content'), globalMode)
 * => expect(el).toHaveClass(`card-content-{mode}`);
 *
 * await checkComponentModeClasses(await page.find('ion-card-content'), globalMode, 'some-class')
 * => expect(el).toHaveClass(`some-class-{mode}`);
 */
export const checkComponentModeClasses = async (el: E2EElement, globalMode: string, selector?: string) => {
  // If passed a selector to use, use that, else grab the nodeName
  // of the element and remove the ion prefix to get the class selector
  const component = selector !== undefined ? selector : el.nodeName.toLowerCase().replace('ion-', '');

  const mode = (await el.getProperty('mode')) || globalMode;

  expect(el).toHaveClass(`${component}-${mode}`);
};

/**
 * Given an element, get the mode and verify it exists as a class
 *
 * @param el: E2EElement - the element to verify the mode class on
 * @param globalMode: string - the global mode as a fallback
 */
export const checkModeClasses = async (el: E2EElement, globalMode: string) => {
  const mode = (await el.getProperty('mode')) || globalMode;
  expect(el).toHaveClass(`${mode}`);
};

/**
 * Scrolls to a specific x/y coordinate within a scroll container. Supports custom
 * method for `ion-content` implementations.
 *
 * @param page The Puppeteer page object
 * @param selector The element to scroll within.
 * @param x The x coordinate to scroll to.
 * @param y The y coordinate to scroll to.
 */
export const scrollTo = async (page: E2EPage, selector: string, x: number, y: number) => {
  await page.evaluate(async selector => {
    const el = document.querySelector<HTMLElement>(selector);
    if (el) {
      if (el.tagName === 'ION-CONTENT') {
        await (el as any).scrollToPoint(x, y);
      } else {
        el.scroll(x, y);
      }
    } else {
      console.error(`Unable to find element with selector: ${selector}`);
    }
  }, selector);
}

/**
 * Scrolls to the bottom of a scroll container. Supports custom method for
 * `ion-content` implementations.
 *
 * @param page The Puppeteer page object
 * @param selector The element to scroll within.
 */
export const scrollToBottom = async (page: E2EPage, selector: string) => {
  await page.evaluate(async (elSelector) => {
    const el = document.querySelector<HTMLElement>(elSelector);
    if (el) {
      if (el.tagName === 'ION-CONTENT') {
        await (el as any).scrollToBottom();
      } else {
        el.scrollTop = el.scrollHeight;
      }
    } else {
      console.error(`Unable to find element with selector: ${elSelector}`);
    }
  }, selector);
};<|MERGE_RESOLUTION|>--- conflicted
+++ resolved
@@ -1,11 +1,5 @@
-<<<<<<< HEAD
-import type { E2EPage } from '@stencil/core/testing';
-import { E2EElement } from '@stencil/core/testing';
-import { ElementHandle } from 'puppeteer';
-=======
 import type { E2EElement, E2EPage } from '@stencil/core/testing';
 import type { ElementHandle, SerializableOrJSHandle } from 'puppeteer';
->>>>>>> 83186598
 
 /**
  * page.evaluate can only return a serializable value,
@@ -138,11 +132,7 @@
  * @param interval: number - Interval to run setInterval on
  */
 export const waitForFunctionTestContext = async (fn: any, params: any, interval = 16): Promise<any> => {
-<<<<<<< HEAD
-  return new Promise<void>(resolve => {
-=======
   return new Promise<void>((resolve) => {
->>>>>>> 83186598
     const intervalId = setInterval(() => {
       if (fn(params)) {
         clearInterval(intervalId);
