--- conflicted
+++ resolved
@@ -2,15 +2,11 @@
 
 import { isFocused, relocateInput } from './common';
 
-<<<<<<< HEAD
-export const enableHideCaretOnScroll = (componentEl: HTMLElement, inputEl: HTMLInputElement | HTMLTextAreaElement | undefined, scrollEl: HTMLElement | undefined) => {
-=======
 export const enableHideCaretOnScroll = (
   componentEl: HTMLElement,
   inputEl: HTMLInputElement | HTMLTextAreaElement | undefined,
-  scrollEl: HTMLIonContentElement | undefined
+  scrollEl: HTMLElement | undefined
 ) => {
->>>>>>> 83186598
   if (!scrollEl || !inputEl) {
     return () => {
       return;
