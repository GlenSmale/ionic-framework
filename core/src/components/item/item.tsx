import { Component, ComponentInterface, Element, Host, Listen, Prop, State, forceUpdate, h } from '@stencil/core';

import { getIonMode } from '../../global/ionic-global';
import { AnimationBuilder, Color, CssClassMap, RouterDirection, StyleEventDetail } from '../../interface';
import { AnchorInterface, ButtonInterface } from '../../utils/element-interface';
import { raf } from '../../utils/helpers';
import { createColorClasses, hostContext, openURL } from '../../utils/theme';
import { InputChangeEventDetail } from '../input/input-interface';

/**
 * @virtualProp {"ios" | "md"} mode - The mode determines which platform styles to use.
 *
 * @slot - Content is placed between the named slots if provided without a slot.
 * @slot start - Content is placed to the left of the item text in LTR, and to the right in RTL.
 * @slot end - Content is placed to the right of the item text in LTR, and to the left in RTL.
 *
 * @part native - The native HTML button, anchor or div element that wraps all child elements.
 * @part detail-icon - The chevron icon for the item. Only applies when `detail="true"`.
 */
@Component({
  tag: 'ion-item',
  styleUrls: {
    ios: 'item.ios.scss',
    md: 'item.md.scss'
  },
  shadow: {
    delegatesFocus: true
  }
})
export class Item implements ComponentInterface, AnchorInterface, ButtonInterface {

  private labelColorStyles = {};
  private itemStyles = new Map<string, CssClassMap>();
  private clickListener?: (ev: Event) => void;

  @Element() el!: HTMLIonItemElement;

  @State() multipleInputs = false;

  /**
   * The color to use from your application's color palette.
   * Default options are: `"primary"`, `"secondary"`, `"tertiary"`, `"success"`, `"warning"`, `"danger"`, `"light"`, `"medium"`, and `"dark"`.
   * For more information on colors, see [theming](/docs/theming/basics).
   */
  @Prop({ reflect: true }) color?: Color;

  /**
   * If `true`, a button tag will be rendered and the item will be tappable.
   */
  @Prop() button = false;

  /**
   * If `true`, a detail arrow will appear on the item. Defaults to `false` unless the `mode`
   * is `ios` and an `href` or `button` property is present.
   */
  @Prop() detail?: boolean;

  /**
   * The icon to use when `detail` is set to `true`.
   */
  @Prop() detailIcon = 'chevron-forward';

  /**
   * If `true`, the user cannot interact with the item.
   */
  @Prop() disabled = false;

  /**
   * This attribute instructs browsers to download a URL instead of navigating to
   * it, so the user will be prompted to save it as a local file. If the attribute
   * has a value, it is used as the pre-filled file name in the Save prompt
   * (the user can still change the file name if they want).
   */
  @Prop() download: string | undefined;

  /**
   * The fill for the item. If `'solid'` the item will have a background. If
   * `'outline'` the item will be transparent with a border. Only available in `md` mode.
   */
  @Prop() fill?: 'outline' | 'solid';

  /**
   * The shape of the item. If "round" it will have increased
   * border radius.
   */
  @Prop() shape?: 'round';
  /**
   * Contains a URL or a URL fragment that the hyperlink points to.
   * If this property is set, an anchor tag will be rendered.
   */
  @Prop() href: string | undefined;

  /**
   * Specifies the relationship of the target object to the link object.
   * The value is a space-separated list of [link types](https://developer.mozilla.org/en-US/docs/Web/HTML/Link_types).
   */
  @Prop() rel: string | undefined;

  /**
   * How the bottom border should be displayed on the item.
   */
  @Prop() lines?: 'full' | 'inset' | 'none';

  /**
   * If `true`, a character counter will display the ratio of characters used and the total character limit. Only applies when the `maxlength` property is set on the inner `ion-input` or `ion-textarea`.
   */
  @Prop() counter = true;

  /**
   * When using a router, it specifies the transition animation when navigating to
   * another page using `href`.
   */
  @Prop() routerAnimation: AnimationBuilder | undefined;

  /**
   * When using a router, it specifies the transition direction when navigating to
   * another page using `href`.
   */
  @Prop() routerDirection: RouterDirection = 'forward';

  /**
   * Specifies where to display the linked URL.
   * Only applies when an `href` is provided.
   * Special keywords: `"_blank"`, `"_self"`, `"_parent"`, `"_top"`.
   */
  @Prop() target: string | undefined;

  /**
   * The type of the button. Only used when an `onclick` or `button` property is present.
   */
  @Prop() type: 'submit' | 'reset' | 'button' = 'button';

  @State() counterString: string | null | undefined;

  @Listen('ionChange')
  handleIonChange(ev: CustomEvent<InputChangeEventDetail>) {
    if (this.counter && ev.target === this.getFirstInput()) {
      this.updateCounterOutput(ev.target as HTMLIonInputElement | HTMLIonTextareaElement);
    }
  }

  @Listen('ionColor')
  labelColorChanged(ev: CustomEvent<string>) {
    const { color } = this;

    // There will be a conflict with item color if
    // we apply the label color to item, so we ignore
    // the label color if the user sets a color on item
    if (color === undefined) {
      this.labelColorStyles = ev.detail;
    }
  }

  @Listen('ionStyle')
  itemStyle(ev: CustomEvent<StyleEventDetail>) {
    ev.stopPropagation();

    const tagName = (ev.target as HTMLElement).tagName;
    const updatedStyles = ev.detail;
    const newStyles = {} as any;
    const childStyles = this.itemStyles.get(tagName) || {};

    let hasStyleChange = false;
    Object.keys(updatedStyles).forEach(key => {
      if (updatedStyles[key]) {
        const itemKey = `item-${key}`;
        if (!childStyles[itemKey]) {
          hasStyleChange = true;
        }
        newStyles[itemKey] = true;
      }
    });
    if (!hasStyleChange && Object.keys(newStyles).length !== Object.keys(childStyles).length) {
      hasStyleChange = true;
    }
    if (hasStyleChange) {
      this.itemStyles.set(tagName, newStyles);
      forceUpdate(this);
    }
  }

  connectedCallback() {
    if (this.counter) {
      this.updateCounterOutput(this.getFirstInput());
    }

    this.hasStartEl();
  }

  componentDidUpdate() {
    // Do not use @Listen here to avoid making all items
    // appear as clickable to screen readers
    // https://github.com/ionic-team/ionic-framework/issues/22011
    const input = this.getFirstInput();
    if (input && !this.clickListener) {
      this.clickListener = (ev: Event) => this.delegateFocus(ev, input);
      this.el.addEventListener('click', this.clickListener);
    }
  }

  disconnectedCallback() {
    const input = this.getFirstInput();
    if (input && this.clickListener) {
      this.el.removeEventListener('click', this.clickListener);
      this.clickListener = undefined;
    }
  }

  componentDidLoad() {
    raf(() => this.setMultipleInputs());
  }

  // If the item contains multiple clickable elements and/or inputs, then the item
  // should not have a clickable input cover over the entire item to prevent
  // interfering with their individual click events
  private setMultipleInputs() {
    // The following elements have a clickable cover that is relative to the entire item
    const covers = this.el.querySelectorAll('ion-checkbox, ion-datetime, ion-select, ion-radio');

    // The following elements can accept focus alongside the previous elements
    // therefore if these elements are also a child of item, we don't want the
    // input cover on top of those interfering with their clicks
    const inputs = this.el.querySelectorAll('ion-input, ion-range, ion-searchbar, ion-segment, ion-textarea, ion-toggle');

    // The following elements should also stay clickable when an input with cover is present
    const clickables = this.el.querySelectorAll('ion-anchor, ion-button, a, button');

    // Check for multiple inputs to change the position of the input cover to relative
    // for all of the covered inputs above
    this.multipleInputs = covers.length + inputs.length > 1
      || covers.length + clickables.length > 1
      || covers.length > 0 && this.isClickable();
  }

  // If the item contains an input including a checkbox, datetime, select, or radio
  // then the item will have a clickable input cover that covers the item
  // that should get the hover, focused and activated states UNLESS it has multiple
  // inputs, then those need to individually get each click
  private hasCover(): boolean {
    const inputs = this.el.querySelectorAll('ion-checkbox, ion-datetime, ion-select, ion-radio');
    return inputs.length === 1 && !this.multipleInputs;
  }

  // If the item has an href or button property it will render a native
  // anchor or button that is clickable
  private isClickable(): boolean {
    return (this.href !== undefined || this.button);
  }

  private canActivate(): boolean {
    return (this.isClickable() || this.hasCover());
  }

  private getFirstInput(): HTMLIonInputElement | HTMLIonTextareaElement {
    const inputs = this.el.querySelectorAll('ion-input, ion-textarea') as NodeListOf<HTMLIonInputElement | HTMLIonTextareaElement>;
    return inputs[0];
  }

  // This is needed for WebKit due to a delegatesFocus bug where
  // clicking on the left padding of an item is not focusing the input
  // but is opening the keyboard. It will no longer be needed with
  // iOS 14.
  private delegateFocus(ev: Event, input: HTMLIonInputElement | HTMLIonTextareaElement) {
    const clickedItem = (ev.target as HTMLElement).tagName === 'ION-ITEM';
    let firstActive = false;

    // If the first input is the same as the active element we need
    // to focus the first input again, but if the active element
    // is another input inside of the item we shouldn't switch focus
    if (document.activeElement) {
      firstActive = input.querySelector('input, textarea') === document.activeElement;
    }

    // Only focus the first input if we clicked on an ion-item
    // and the first input exists
    if (clickedItem && (firstActive || !this.multipleInputs)) {
      input.fireFocusEvents = false;
      input.setBlur();
      input.setFocus();
      raf(() => {
        input.fireFocusEvents = true;
      });
    }
  }

  private updateCounterOutput(inputEl: HTMLIonInputElement | HTMLIonTextareaElement) {
    if (this.counter && !this.multipleInputs && inputEl?.maxlength !== undefined) {
      const length = inputEl?.value?.toString().length ?? '0';
      this.counterString = `${length}/${inputEl.maxlength}`;
    }
  }

  private hasStartEl() {
    const startEl = this.el.querySelector('[slot="start"]');
    if (startEl !== null) {
      this.el.classList.add('item-has-start-slot');
    }
  }

  render() {
<<<<<<< HEAD
    const { counterString, detail, detailIcon, download, fill, labelColorStyles, lines, disabled, href, rel, shape, target, routerAnimation, routerDirection } = this;
    const childStyles = {};
=======
    const { detail, detailIcon, download, labelColorStyles, lines, disabled, href, rel, target, routerAnimation, routerDirection } = this;
    const childStyles = {} as any;
>>>>>>> ae0a1a3d
    const mode = getIonMode(this);
    const clickable = this.isClickable();
    const canActivate = this.canActivate();
    const hasFill = fill === 'outline' || fill === 'solid';
    const TagType = clickable ? (href === undefined ? 'button' : 'a') : 'div' as any;
    const attrs = (TagType === 'button')
      ? { type: this.type }
      : {
        download,
        href,
        rel,
        target
      };
    // Only set onClick if the item is clickable to prevent screen
    // readers from reading all items as clickable
    const clickFn = clickable ? {
      onClick: (ev: Event) => {openURL(href, ev, routerDirection, routerAnimation); }
    } : {};
    const showDetail = detail !== undefined ? detail : mode === 'ios' && clickable;
    this.itemStyles.forEach(value => {
      Object.assign(childStyles, value);
    });
    const ariaDisabled = (disabled || childStyles['item-interactive-disabled']) ? 'true' : null;

    return (
      <Host
        aria-disabled={ariaDisabled}
        class={{
          ...childStyles,
          ...labelColorStyles,
          ...createColorClasses(this.color, {
            'item': true,
            [mode]: true,
            [`item-lines-${lines}`]: lines !== undefined,
            [`item-fill-${fill}`]: fill !== undefined,
            [`item-shape-${shape}`]: shape !== undefined,
            'item-disabled': disabled,
            'in-list': hostContext('ion-list', this.el),
            'item-multiple-inputs': this.multipleInputs,
            'ion-activatable': canActivate,
            'ion-focusable': true,
            'item-rtl': document.dir === 'rtl'
          })
        }}
      >
        <TagType
          {...attrs}
          class="item-native"
          part="native"
          disabled={disabled}
          {...clickFn}
        >
          <slot name="start"></slot>
          <div class="item-inner">
            <div class="input-wrapper">
              <slot></slot>
            </div>
            <slot name="end"></slot>
            {showDetail && <ion-icon icon={detailIcon} lazy={false} class="item-detail-icon" part="detail-icon" aria-hidden="true"></ion-icon>}
            <div class="item-inner-highlight"></div>
          </div>
          {canActivate && mode === 'md' && <ion-ripple-effect></ion-ripple-effect>}
          {hasFill && <div class="item-highlight"></div>}
        </TagType>
        {!hasFill && <div class="item-highlight"></div>}
        <div class="item-bottom">
          <slot name="error"></slot>
          <slot name="helper"></slot>
          {counterString && <ion-note class="item-counter">{counterString}</ion-note>}
        </div>
      </Host>
    );
  }
}<|MERGE_RESOLUTION|>--- conflicted
+++ resolved
@@ -298,13 +298,8 @@
   }
 
   render() {
-<<<<<<< HEAD
     const { counterString, detail, detailIcon, download, fill, labelColorStyles, lines, disabled, href, rel, shape, target, routerAnimation, routerDirection } = this;
-    const childStyles = {};
-=======
-    const { detail, detailIcon, download, labelColorStyles, lines, disabled, href, rel, target, routerAnimation, routerDirection } = this;
     const childStyles = {} as any;
->>>>>>> ae0a1a3d
     const mode = getIonMode(this);
     const clickable = this.isClickable();
     const canActivate = this.canActivate();
