--- conflicted
+++ resolved
@@ -58,26 +58,16 @@
 
       <ion-toolbar>
         <ion-buttons slot="secondary">
-<<<<<<< HEAD
           <ion-button class="ion-activated">
-            <ion-icon slot="icon-only" name="contact"></ion-icon>
-=======
-          <ion-button class="activated">
             <ion-icon slot="icon-only" name="person-circle"></ion-icon>
->>>>>>> 39d12629
           </ion-button>
           <ion-button class="ion-activated">
             <ion-icon slot="icon-only" name="search"></ion-icon>
           </ion-button>
         </ion-buttons>
         <ion-buttons slot="primary">
-<<<<<<< HEAD
           <ion-button color="secondary" class="ion-activated">
-            <ion-icon slot="icon-only" name="more"></ion-icon>
-=======
-          <ion-button color="secondary" class="activated">
             <ion-icon slot="icon-only" ios="ellipsis-horizontal" md="ellipsis-vertical"></ion-icon>
->>>>>>> 39d12629
           </ion-button>
         </ion-buttons>
         <ion-title>Defaults.activated</ion-title>
@@ -104,19 +94,11 @@
 
       <ion-toolbar>
         <ion-buttons slot="secondary">
-<<<<<<< HEAD
           <ion-button href="#" fill="solid" class="ion-activated">
-            <ion-icon slot="icon-only" name="contact"></ion-icon>
+            <ion-icon slot="icon-only" name="person-circle"></ion-icon>
           </ion-button>
           <ion-button fill="solid" class="ion-activated">
-            <ion-icon slot="start" name="contact"></ion-icon>
-=======
-          <ion-button href="#" fill="solid" class="activated">
-            <ion-icon slot="icon-only" name="person-circle"></ion-icon>
-          </ion-button>
-          <ion-button fill="solid" class="activated">
             <ion-icon slot="start" name="person-circle"></ion-icon>
->>>>>>> 39d12629
             Solid
           </ion-button>
         </ion-buttons>
@@ -149,13 +131,8 @@
 
       <ion-toolbar>
         <ion-buttons slot="secondary">
-<<<<<<< HEAD
           <ion-button fill="outline" class="ion-activated">
-            <ion-icon slot="icon-only" name="contact"></ion-icon>
-=======
-          <ion-button fill="outline" class="activated">
             <ion-icon slot="icon-only" name="person-circle"></ion-icon>
->>>>>>> 39d12629
           </ion-button>
           <ion-button fill="outline" class="ion-activated">
             <ion-icon slot="start" name="star"></ion-icon>
@@ -163,13 +140,8 @@
           </ion-button>
         </ion-buttons>
         <ion-buttons slot="primary">
-<<<<<<< HEAD
           <ion-button color="secondary" fill="outline" class="ion-activated">
-            <ion-icon slot="icon-only" name="contact"></ion-icon>
-=======
-          <ion-button color="secondary" fill="outline" class="activated">
             <ion-icon slot="icon-only" name="person-circle"></ion-icon>
->>>>>>> 39d12629
           </ion-button>
         </ion-buttons>
         <ion-title>Outline.activated</ion-title>
