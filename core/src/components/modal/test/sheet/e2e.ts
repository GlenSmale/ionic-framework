--- conflicted
+++ resolved
@@ -1,11 +1,6 @@
-<<<<<<< HEAD
 import { E2EElement, E2EPage, newE2EPage } from '@stencil/core/testing';
 import { openModal, testModal } from '../test.utils';
 import { getActiveElement, getActiveElementParent, dragElementBy } from '@utils/test';
-=======
-import { newE2EPage } from '@stencil/core/testing';
-import { getActiveElement, getActiveElementParent } from '@utils/test';
->>>>>>> 83186598
 
 import { testModal } from '../test.utils';
 
