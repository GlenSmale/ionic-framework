--- conflicted
+++ resolved
@@ -2,14 +2,9 @@
 
 import { config } from '../../global/config';
 import { getIonMode } from '../../global/ionic-global';
-<<<<<<< HEAD
-import { Animation, AnimationBuilder, ComponentProps, ComponentRef, FrameworkDelegate, Gesture, OverlayEventDetail, OverlayInterface } from '../../interface';
+import { Animation, AnimationBuilder, ComponentProps, ComponentRef, FrameworkDelegate, Gesture, ModalAttributes, OverlayEventDetail, OverlayInterface } from '../../interface';
 import { CoreDelegate, attachComponent, detachComponent } from '../../utils/framework-delegate';
 import { raf } from '../../utils/helpers';
-=======
-import { Animation, AnimationBuilder, ComponentProps, ComponentRef, FrameworkDelegate, Gesture, ModalAttributes, OverlayEventDetail, OverlayInterface } from '../../interface';
-import { attachComponent, detachComponent } from '../../utils/framework-delegate';
->>>>>>> 874e7913
 import { BACKDROP, activeAnimations, dismiss, eventMethod, prepareOverlay, present } from '../../utils/overlays';
 import { getClassMap } from '../../utils/theme';
 import { deepReady } from '../../utils/transition';
@@ -166,7 +161,11 @@
   @Prop() presentingElement?: HTMLElement;
 
   /**
-<<<<<<< HEAD
+   * Additional attributes to pass to the modal.
+   */
+  @Prop() htmlAttributes?: ModalAttributes;
+
+  /**
    * If `true`, the modal will open. If `false`, the modal will close.
    * Use this if you need finer grained control over presentation, otherwise
    * just use the modalController or the `trigger` property.
@@ -174,7 +173,6 @@
    * the modal dismisses. You will need to do that in your code.
    */
   @Prop() isOpen = false;
-
   @Watch('isOpen')
   onIsOpenChange(newValue: boolean, oldValue: boolean) {
     if (newValue === true && oldValue === false) {
@@ -193,11 +191,6 @@
   onTriggerChange() {
     this.configureTriggerInteraction();
   }
-=======
-   * Additional attributes to pass to the modal.
-   */
-  @Prop() htmlAttributes?: ModalAttributes;
->>>>>>> 874e7913
 
   /**
    * Emitted after the modal has presented.
@@ -555,14 +548,9 @@
   }
 
   render() {
-<<<<<<< HEAD
-    const { handle, isSheetModal, presentingElement } = this;
+    const { handle, isSheetModal, presentingElement, htmlAttributes } = this;
 
     const showHandle = handle !== false && isSheetModal;
-
-=======
-    const { htmlAttributes } = this;
->>>>>>> 874e7913
     const mode = getIonMode(this);
     const { presented, modalId } = this;
 
@@ -583,13 +571,7 @@
           'modal-interactive': presented,
           ...getClassMap(this.cssClass)
         }}
-<<<<<<< HEAD
         id={modalId}
-        style={{
-          zIndex: `${20000 + this.overlayIndex}`,
-        }}
-=======
->>>>>>> 874e7913
         onIonBackdropTap={this.onBackdropTap}
         onIonDismiss={this.onDismiss}
         onIonModalDidPresent={this.onLifecycle}
