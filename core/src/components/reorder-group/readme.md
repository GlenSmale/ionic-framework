--- conflicted
+++ resolved
@@ -6,7 +6,16 @@
 
 The `detail` property of the `ionItemReorder` event includes all of the relevant information about the reorder operation, including the `from` and `to` indexes. In the context of reordering, an item moves `from` an index `to` a new index.
 
-<<<<<<< HEAD
+## Completing a Reorder
+
+When the `ionItemReorder` event is dispatched, developers have the option to call the `complete()` method on `ion-reorder-group`. This will complete the reorder operation.
+
+By default, the `complete()` method will re-order the DOM nodes inside of `ion-reorder-group`.
+
+For developers who need to sort an array based on the order of the items in `ion-reorder-group`, we recommend passing the array as a parameter in `complete()`. Ionic will sort and return the array so that it can be reassigned.
+
+In some cases, it may be necessary for an app to re-order both the array and the DOM nodes on its own. When this happens, it is recommended to pass `false` to the `complete()` method. This will prevent Ionic from re-ordering any DOM nodes inside of `ion-reorder-group`.
+
 ## Usage with Virtual Scroll
 
 The reorder group requires a scroll container to function. When using a virtual scrolling solution, you will need to disable scrolling on the `ion-content` and indicate which element container is responsible for the scroll container with the `.ion-content-scroll-host` class target.
@@ -31,17 +40,6 @@
   </virtual-scroll-element>
 </ion-content>
 ```
-=======
-## Completing a Reorder
-
-When the `ionItemReorder` event is dispatched, developers have the option to call the `complete()` method on `ion-reorder-group`. This will complete the reorder operation.
-
-By default, the `complete()` method will re-order the DOM nodes inside of `ion-reorder-group`.
-
-For developers who need to sort an array based on the order of the items in `ion-reorder-group`, we recommend passing the array as a parameter in `complete()`. Ionic will sort and return the array so that it can be reassigned.
-
-In some cases, it may be necessary for an app to re-order both the array and the DOM nodes on its own. When this happens, it is recommended to pass `false` to the `complete()` method. This will prevent Ionic from re-ordering any DOM nodes inside of `ion-reorder-group`.
->>>>>>> e1b555f2
 
 ## Interfaces
 
