<<<<<<< HEAD
import { Component, ComponentInterface, Element, Event, EventEmitter, Host, Method, Prop, State, Watch, h, readTask, writeTask } from '@stencil/core';
import { findClosestIonContent, getScrollElement, printIonContentErrorMsg } from '@utils/content';
=======
import type { ComponentInterface, EventEmitter } from '@stencil/core';
import { Component, Element, Event, Host, Method, Prop, State, Watch, h, readTask, writeTask } from '@stencil/core';
>>>>>>> 83186598

import { getIonMode } from '../../global/ionic-global';
import type { Animation, Gesture, GestureDetail, RefresherEventDetail } from '../../interface';
import { getTimeGivenProgression } from '../../utils/animation/cubic-bezier';
import { clamp, getElementRoot, raf, transitionEndAsync } from '../../utils/helpers';
import { hapticImpact } from '../../utils/native/haptic';

import {
  createPullingAnimation,
  createSnapBackAnimation,
  getRefresherAnimationType,
  handleScrollWhilePulling,
  handleScrollWhileRefreshing,
  setSpinnerOpacity,
  shouldUseNativeRefresher,
  translateElement,
} from './refresher.utils';

@Component({
  tag: 'ion-refresher',
  styleUrls: {
    ios: 'refresher.ios.scss',
    md: 'refresher.md.scss',
  },
})
export class Refresher implements ComponentInterface {
  private appliedStyles = false;
  private didStart = false;
  private progress = 0;
  private scrollEl?: HTMLElement;
  private backgroundContentEl?: HTMLElement;
  private scrollListenerCallback?: any;
  private gesture?: Gesture;

  private pointerDown = false;
  private needsCompletion = false;
  private didRefresh = false;
  private lastVelocityY = 0;
  private elementToTransform?: HTMLElement;
  private animations: Animation[] = [];

  @State() private nativeRefresher = false;

  @Element() el!: HTMLIonRefresherElement;

  /**
   * The current state which the refresher is in. The refresher's states include:
   *
   * - `inactive` - The refresher is not being pulled down or refreshing and is currently hidden.
   * - `pulling` - The user is actively pulling down the refresher, but has not reached the point yet that if the user lets go, it'll refresh.
   * - `cancelling` - The user pulled down the refresher and let go, but did not pull down far enough to kick off the `refreshing` state. After letting go, the refresher is in the `cancelling` state while it is closing, and will go back to the `inactive` state once closed.
   * - `ready` - The user has pulled down the refresher far enough that if they let go, it'll begin the `refreshing` state.
   * - `refreshing` - The refresher is actively waiting on the async operation to end. Once the refresh handler calls `complete()` it will begin the `completing` state.
   * - `completing` - The `refreshing` state has finished and the refresher is in the way of closing itself. Once closed, the refresher will go back to the `inactive` state.
   */
  @State() private state: RefresherState = RefresherState.Inactive;

  /**
   * The minimum distance the user must pull down until the
   * refresher will go into the `refreshing` state.
   * Does not apply when the refresher content uses a spinner,
   * enabling the native refresher.
   */
  @Prop() pullMin = 60;

  /**
   * The maximum distance of the pull until the refresher
   * will automatically go into the `refreshing` state.
   * Defaults to the result of `pullMin + 60`.
   * Does not apply when  the refresher content uses a spinner,
   * enabling the native refresher.
   */
  @Prop() pullMax: number = this.pullMin + 60;

  /**
   * Time it takes to close the refresher.
   * Does not apply when the refresher content uses a spinner,
   * enabling the native refresher.
   */
  @Prop() closeDuration = '280ms';

  /**
   * Time it takes the refresher to snap back to the `refreshing` state.
   * Does not apply when the refresher content uses a spinner,
   * enabling the native refresher.
   */
  @Prop() snapbackDuration = '280ms';

  /**
   * How much to multiply the pull speed by. To slow the pull animation down,
   * pass a number less than `1`. To speed up the pull, pass a number greater
   * than `1`. The default value is `1` which is equal to the speed of the cursor.
   * If a negative value is passed in, the factor will be `1` instead.
   *
   * For example: If the value passed is `1.2` and the content is dragged by
   * `10` pixels, instead of `10` pixels the content will be pulled by `12` pixels
   * (an increase of 20 percent). If the value passed is `0.8`, the dragged amount
   * will be `8` pixels, less than the amount the cursor has moved.
   *
   * Does not apply when the refresher content uses a spinner,
   * enabling the native refresher.
   */
  @Prop() pullFactor = 1;

  /**
   * If `true`, the refresher will be hidden.
   */
  @Prop() disabled = false;
  @Watch('disabled')
  disabledChanged() {
    if (this.gesture) {
      this.gesture.enable(!this.disabled);
    }
  }

  /**
   * Emitted when the user lets go of the content and has pulled down
   * further than the `pullMin` or pulls the content down and exceeds the pullMax.
   * Updates the refresher state to `refreshing`. The `complete()` method should be
   * called when the async operation has completed.
   */
  @Event() ionRefresh!: EventEmitter<RefresherEventDetail>;

  /**
   * Emitted while the user is pulling down the content and exposing the refresher.
   */
  @Event() ionPull!: EventEmitter<void>;

  /**
   * Emitted when the user begins to start pulling down.
   */
  @Event() ionStart!: EventEmitter<void>;

  private async checkNativeRefresher() {
    const useNativeRefresher = await shouldUseNativeRefresher(this.el, getIonMode(this));
    if (useNativeRefresher && !this.nativeRefresher) {
      const contentEl = this.el.closest('ion-content');
      this.setupNativeRefresher(contentEl);
    } else if (!useNativeRefresher) {
      this.destroyNativeRefresher();
    }
  }

  private destroyNativeRefresher() {
    if (this.scrollEl && this.scrollListenerCallback) {
      this.scrollEl.removeEventListener('scroll', this.scrollListenerCallback);
      this.scrollListenerCallback = undefined;
    }

    this.nativeRefresher = false;
  }

  private async resetNativeRefresher(el: HTMLElement | undefined, state: RefresherState) {
    this.state = state;

    if (getIonMode(this) === 'ios') {
      await translateElement(el, undefined, 300);
    } else {
      await transitionEndAsync(this.el.querySelector('.refresher-refreshing-icon'), 200);
    }

    this.didRefresh = false;
    this.needsCompletion = false;
    this.pointerDown = false;
    this.animations.forEach((ani) => ani.destroy());
    this.animations = [];
    this.progress = 0;

    this.state = RefresherState.Inactive;
  }

  private async setupiOSNativeRefresher(
    pullingSpinner: HTMLIonSpinnerElement,
    refreshingSpinner: HTMLIonSpinnerElement
  ) {
    this.elementToTransform = this.scrollEl!;
    const ticks = pullingSpinner.shadowRoot!.querySelectorAll('svg');
    let MAX_PULL = this.scrollEl!.clientHeight * 0.16;
    const NUM_TICKS = ticks.length;

    writeTask(() => ticks.forEach((el) => el.style.setProperty('animation', 'none')));

    this.scrollListenerCallback = () => {
      // If pointer is not on screen or refresher is not active, ignore scroll
      if (!this.pointerDown && this.state === RefresherState.Inactive) {
        return;
      }

      readTask(() => {
        // PTR should only be active when overflow scrolling at the top
        const scrollTop = this.scrollEl!.scrollTop;
        const refresherHeight = this.el.clientHeight;

        if (scrollTop > 0) {
          /**
           * If refresher is refreshing and user tries to scroll
           * progressively fade refresher out/in
           */
          if (this.state === RefresherState.Refreshing) {
            const ratio = clamp(0, scrollTop / (refresherHeight * 0.5), 1);
            writeTask(() => setSpinnerOpacity(refreshingSpinner, 1 - ratio));
            return;
          }

          return;
        }

        if (this.pointerDown) {
          if (!this.didStart) {
            this.didStart = true;
            this.ionStart.emit();
          }

          // emit "pulling" on every move
          if (this.pointerDown) {
            this.ionPull.emit();
          }
        }

        /**
         * We want to delay the start of this gesture by ~30px
         * when initially pulling down so the refresher does not
         * overlap with the content. But when letting go of the
         * gesture before the refresher completes, we want the
         * refresher tick marks to quickly fade out.
         */
        const offset = this.didStart ? 30 : 0;
        const pullAmount = (this.progress = clamp(0, (Math.abs(scrollTop) - offset) / MAX_PULL, 1));
        const shouldShowRefreshingSpinner = this.state === RefresherState.Refreshing || pullAmount === 1;

        if (shouldShowRefreshingSpinner) {
          if (this.pointerDown) {
            handleScrollWhileRefreshing(refreshingSpinner, this.lastVelocityY);
          }

          if (!this.didRefresh) {
            this.beginRefresh();
            this.didRefresh = true;
            hapticImpact({ style: 'light' });

            /**
             * Translate the content element otherwise when pointer is removed
             * from screen the scroll content will bounce back over the refresher
             */
            if (!this.pointerDown) {
              translateElement(this.elementToTransform, `${refresherHeight}px`);
            }
          }
        } else {
          this.state = RefresherState.Pulling;
          handleScrollWhilePulling(ticks, NUM_TICKS, pullAmount);
        }
      });
    };

    this.scrollEl!.addEventListener('scroll', this.scrollListenerCallback);

    this.gesture = (await import('../../utils/gesture')).createGesture({
      el: this.scrollEl!,
      gestureName: 'refresher',
      gesturePriority: 31,
      direction: 'y',
      threshold: 5,
      onStart: () => {
        this.pointerDown = true;

        if (!this.didRefresh) {
          translateElement(this.elementToTransform, '0px');
        }

        /**
         * If the content had `display: none` when
         * the refresher was initialized, its clientHeight
         * will be 0. When the gesture starts, the content
         * will be visible, so try to get the correct
         * client height again. This is most common when
         * using the refresher in an ion-menu.
         */
        if (MAX_PULL === 0) {
          MAX_PULL = this.scrollEl!.clientHeight * 0.16;
        }
      },
<<<<<<< HEAD
      onMove: ev => {
=======
      onMove: (ev) => {
>>>>>>> 83186598
        this.lastVelocityY = ev.velocityY;
      },
      onEnd: () => {
        this.pointerDown = false;
        this.didStart = false;

        if (this.needsCompletion) {
          this.resetNativeRefresher(this.elementToTransform, RefresherState.Completing);
          this.needsCompletion = false;
        } else if (this.didRefresh) {
          readTask(() => translateElement(this.elementToTransform, `${this.el.clientHeight}px`));
        }
      },
    });

    this.disabledChanged();
  }

<<<<<<< HEAD
  private async setupMDNativeRefresher(contentEl: HTMLElement, pullingSpinner: HTMLIonSpinnerElement, refreshingSpinner: HTMLIonSpinnerElement) {
=======
  private async setupMDNativeRefresher(
    contentEl: HTMLIonContentElement,
    pullingSpinner: HTMLIonSpinnerElement,
    refreshingSpinner: HTMLIonSpinnerElement
  ) {
>>>>>>> 83186598
    const circle = getElementRoot(pullingSpinner).querySelector('circle');
    const pullingRefresherIcon = this.el.querySelector('ion-refresher-content .refresher-pulling-icon') as HTMLElement;
    const refreshingCircle = getElementRoot(refreshingSpinner).querySelector('circle');

    if (circle !== null && refreshingCircle !== null) {
      writeTask(() => {
        circle.style.setProperty('animation', 'none');

        // This lines up the animation on the refreshing spinner with the pulling spinner
        refreshingSpinner.style.setProperty('animation-delay', '-655ms');
        refreshingCircle.style.setProperty('animation-delay', '-655ms');
      });
    }

    this.gesture = (await import('../../utils/gesture')).createGesture({
      el: this.scrollEl!,
      gestureName: 'refresher',
      gesturePriority: 31,
      direction: 'y',
      threshold: 5,
      canStart: () =>
        this.state !== RefresherState.Refreshing &&
        this.state !== RefresherState.Completing &&
        this.scrollEl!.scrollTop === 0,
      onStart: (ev: GestureDetail) => {
        ev.data = { animation: undefined, didStart: false, cancelled: false };
      },
      onMove: (ev: GestureDetail) => {
        if ((ev.velocityY < 0 && this.progress === 0 && !ev.data.didStart) || ev.data.cancelled) {
          ev.data.cancelled = true;
          return;
        }

        if (!ev.data.didStart) {
          ev.data.didStart = true;

          this.state = RefresherState.Pulling;

          writeTask(() => this.scrollEl!.style.setProperty('--overflow', 'hidden'));

          const animationType = getRefresherAnimationType(contentEl);
          const animation = createPullingAnimation(animationType, pullingRefresherIcon, this.el);
          ev.data.animation = animation;
          animation.progressStart(false, 0);
          this.ionStart.emit();
          this.animations.push(animation);

          return;
        }

        // Since we are using an easing curve, slow the gesture tracking down a bit
        this.progress = clamp(0, (ev.deltaY / 180) * 0.5, 1);
        ev.data.animation.progressStep(this.progress);
        this.ionPull.emit();
      },
      onEnd: (ev: GestureDetail) => {
        if (!ev.data.didStart) {
          return;
        }

        writeTask(() => this.scrollEl!.style.removeProperty('--overflow'));
        if (this.progress <= 0.4) {
          this.gesture!.enable(false);

          ev.data.animation.progressEnd(0, this.progress, 500).onFinish(() => {
            this.animations.forEach((ani) => ani.destroy());
            this.animations = [];
            this.gesture!.enable(true);
            this.state = RefresherState.Inactive;
          });
          return;
        }

        const progress = getTimeGivenProgression([0, 0], [0, 0], [1, 1], [1, 1], this.progress)[0];
        const snapBackAnimation = createSnapBackAnimation(pullingRefresherIcon);
        this.animations.push(snapBackAnimation);
        writeTask(async () => {
          pullingRefresherIcon.style.setProperty('--ion-pulling-refresher-translate', `${progress * 100}px`);
          ev.data.animation.progressEnd();
          await snapBackAnimation.play();
          this.beginRefresh();
          ev.data.animation.destroy();
        });
      },
    });

    this.disabledChanged();
  }

  private async setupNativeRefresher(contentEl: HTMLElement | null) {
    if (this.scrollListenerCallback || !contentEl || this.nativeRefresher || !this.scrollEl) {
      return;
    }

    /**
     * If using non-native refresher before make sure
     * we clean up any old CSS. This can happen when
     * a user manually calls the refresh method in a
     * component create callback before the native
     * refresher is setup.
     */
    this.setCss(0, '', false, '');

    this.nativeRefresher = true;

    const pullingSpinner = this.el.querySelector(
      'ion-refresher-content .refresher-pulling ion-spinner'
    ) as HTMLIonSpinnerElement;
    const refreshingSpinner = this.el.querySelector(
      'ion-refresher-content .refresher-refreshing ion-spinner'
    ) as HTMLIonSpinnerElement;

    if (getIonMode(this) === 'ios') {
      this.setupiOSNativeRefresher(pullingSpinner, refreshingSpinner);
    } else {
      this.setupMDNativeRefresher(contentEl, pullingSpinner, refreshingSpinner);
    }
  }

  componentDidUpdate() {
    this.checkNativeRefresher();
  }

  async connectedCallback() {
    if (this.el.getAttribute('slot') !== 'fixed') {
      console.error('Make sure you use: <ion-refresher slot="fixed">');
      return;
    }

    const contentEl = findClosestIonContent(this.el);
    if (!contentEl) {
      printIonContentErrorMsg(this.el);
      return;
    }

<<<<<<< HEAD
    this.scrollEl = await getScrollElement(contentEl);

    /**
     * Query the host `ion-content` directly (if it is available), to use its
     * inner #background-content has the target. Otherwise fallback to the
     * custom scroll target host.
     *
     * This makes it so that implementers do not need to re-create the background content
     * element and styles.
     */
    const backgroundContentHost = this.el.closest('ion-content') ?? contentEl;
=======
    await new Promise((resolve) => componentOnReady(contentEl, resolve));
>>>>>>> 83186598

    this.backgroundContentEl = getElementRoot(backgroundContentHost).querySelector('#background-content') as HTMLElement;

    if (await shouldUseNativeRefresher(this.el, getIonMode(this))) {
      this.setupNativeRefresher(contentEl);
    } else {
      this.gesture = (await import('../../utils/gesture')).createGesture({
        el: contentEl,
        gestureName: 'refresher',
        gesturePriority: 31,
        direction: 'y',
        threshold: 20,
        passive: false,
        canStart: () => this.canStart(),
        onStart: () => this.onStart(),
        onMove: (ev) => this.onMove(ev),
        onEnd: () => this.onEnd(),
      });

      this.disabledChanged();
    }
  }

  disconnectedCallback() {
    this.destroyNativeRefresher();
    this.scrollEl = undefined;
    if (this.gesture) {
      this.gesture.destroy();
      this.gesture = undefined;
    }
  }

  /**
   * Call `complete()` when your async operation has completed.
   * For example, the `refreshing` state is while the app is performing
   * an asynchronous operation, such as receiving more data from an
   * AJAX request. Once the data has been received, you then call this
   * method to signify that the refreshing has completed and to close
   * the refresher. This method also changes the refresher's state from
   * `refreshing` to `completing`.
   */
  @Method()
  async complete() {
    if (this.nativeRefresher) {
      this.needsCompletion = true;

      // Do not reset scroll el until user removes pointer from screen
      if (!this.pointerDown) {
        raf(() => raf(() => this.resetNativeRefresher(this.elementToTransform, RefresherState.Completing)));
      }
    } else {
      this.close(RefresherState.Completing, '120ms');
    }
  }

  /**
   * Changes the refresher's state from `refreshing` to `cancelling`.
   */
  @Method()
  async cancel() {
    if (this.nativeRefresher) {
      // Do not reset scroll el until user removes pointer from screen
      if (!this.pointerDown) {
        raf(() => raf(() => this.resetNativeRefresher(this.elementToTransform, RefresherState.Cancelling)));
      }
    } else {
      this.close(RefresherState.Cancelling, '');
    }
  }

  /**
   * A number representing how far down the user has pulled.
   * The number `0` represents the user hasn't pulled down at all. The
   * number `1`, and anything greater than `1`, represents that the user
   * has pulled far enough down that when they let go then the refresh will
   * happen. If they let go and the number is less than `1`, then the
   * refresh will not happen, and the content will return to it's original
   * position.
   */
  @Method()
  getProgress() {
    return Promise.resolve(this.progress);
  }

  private canStart(): boolean {
    if (!this.scrollEl) {
      return false;
    }
    if (this.state !== RefresherState.Inactive) {
      return false;
    }
    // if the scrollTop is greater than zero then it's
    // not possible to pull the content down yet
    if (this.scrollEl.scrollTop > 0) {
      return false;
    }
    return true;
  }

  private onStart() {
    this.progress = 0;
    this.state = RefresherState.Inactive;
  }

  private onMove(detail: GestureDetail) {
    if (!this.scrollEl) {
      return;
    }
    // this method can get called like a bazillion times per second,
    // so it's built to be as efficient as possible, and does its
    // best to do any DOM read/writes only when absolutely necessary
    // if multi-touch then get out immediately
    const ev = detail.event as TouchEvent;
    if (ev.touches && ev.touches.length > 1) {
      return;
    }

    // do nothing if it's actively refreshing
    // or it's in the way of closing
    // or this was never a startY
    if ((this.state & RefresherState._BUSY_) !== 0) {
      return;
    }

    const pullFactor = Number.isNaN(this.pullFactor) || this.pullFactor < 0 ? 1 : this.pullFactor;
    const deltaY = detail.deltaY * pullFactor;
    // don't bother if they're scrolling up
    // and have not already started dragging
    if (deltaY <= 0) {
      // the current Y is higher than the starting Y
      // so they scrolled up enough to be ignored
      this.progress = 0;
      this.state = RefresherState.Inactive;

      if (this.appliedStyles) {
        // reset the styles only if they were applied
        this.setCss(0, '', false, '');
        return;
      }

      return;
    }

    if (this.state === RefresherState.Inactive) {
      // this refresh is not already actively pulling down
      // get the content's scrollTop
      const scrollHostScrollTop = this.scrollEl.scrollTop;

      // if the scrollTop is greater than zero then it's
      // not possible to pull the content down yet
      if (scrollHostScrollTop > 0) {
        this.progress = 0;
        return;
      }

      // content scrolled all the way to the top, and dragging down
      this.state = RefresherState.Pulling;
    }

    // prevent native scroll events
    if (ev.cancelable) {
      ev.preventDefault();
    }

    // the refresher is actively pulling at this point
    // move the scroll element within the content element
    this.setCss(deltaY, '0ms', true, '');

    if (deltaY === 0) {
      // don't continue if there's no delta yet
      this.progress = 0;
      return;
    }

    const pullMin = this.pullMin;
    // set pull progress
    this.progress = deltaY / pullMin;

    // emit "start" if it hasn't started yet
    if (!this.didStart) {
      this.didStart = true;
      this.ionStart.emit();
    }

    // emit "pulling" on every move
    this.ionPull.emit();

    // do nothing if the delta is less than the pull threshold
    if (deltaY < pullMin) {
      // ensure it stays in the pulling state, cuz its not ready yet
      this.state = RefresherState.Pulling;
      return;
    }

    if (deltaY > this.pullMax) {
      // they pulled farther than the max, so kick off the refresh
      this.beginRefresh();
      return;
    }

    // pulled farther than the pull min!!
    // it is now in the `ready` state!!
    // if they let go then it'll refresh, kerpow!!
    this.state = RefresherState.Ready;

    return;
  }

  private onEnd() {
    // only run in a zone when absolutely necessary
    if (this.state === RefresherState.Ready) {
      // they pulled down far enough, so it's ready to refresh
      this.beginRefresh();
    } else if (this.state === RefresherState.Pulling) {
      // they were pulling down, but didn't pull down far enough
      // set the content back to it's original location
      // and close the refresher
      // set that the refresh is actively cancelling
      this.cancel();
    }
  }

  private beginRefresh() {
    // assumes we're already back in a zone
    // they pulled down far enough, so it's ready to refresh
    this.state = RefresherState.Refreshing;

    // place the content in a hangout position while it thinks
    this.setCss(this.pullMin, this.snapbackDuration, true, '');

    // emit "refresh" because it was pulled down far enough
    // and they let go to begin refreshing
    this.ionRefresh.emit({
      complete: this.complete.bind(this),
    });
  }

  private close(state: RefresherState, delay: string) {
    // create fallback timer incase something goes wrong with transitionEnd event
    setTimeout(() => {
      this.state = RefresherState.Inactive;
      this.progress = 0;
      this.didStart = false;
      this.setCss(0, '0ms', false, '');
    }, 600);

    // reset set the styles on the scroll element
    // set that the refresh is actively cancelling/completing
    this.state = state;
    this.setCss(0, this.closeDuration, true, delay);

    // TODO: stop gesture
  }

  private setCss(y: number, duration: string, overflowVisible: boolean, delay: string) {
    if (this.nativeRefresher) {
      return;
    }

    this.appliedStyles = y > 0;
    writeTask(() => {
      if (this.scrollEl && this.backgroundContentEl) {
        const scrollStyle = this.scrollEl.style;
        const backgroundStyle = this.backgroundContentEl.style;
        scrollStyle.transform = backgroundStyle.transform = y > 0 ? `translateY(${y}px) translateZ(0px)` : '';
        scrollStyle.transitionDuration = backgroundStyle.transitionDuration = duration;
        scrollStyle.transitionDelay = backgroundStyle.transitionDelay = delay;
        scrollStyle.overflow = overflowVisible ? 'hidden' : '';
      }
    });
  }

  render() {
    const mode = getIonMode(this);
    return (
      <Host
        slot="fixed"
        class={{
          [mode]: true,

          // Used internally for styling
          [`refresher-${mode}`]: true,
          'refresher-native': this.nativeRefresher,
          'refresher-active': this.state !== RefresherState.Inactive,
          'refresher-pulling': this.state === RefresherState.Pulling,
          'refresher-ready': this.state === RefresherState.Ready,
          'refresher-refreshing': this.state === RefresherState.Refreshing,
          'refresher-cancelling': this.state === RefresherState.Cancelling,
          'refresher-completing': this.state === RefresherState.Completing,
        }}
      ></Host>
    );
  }
}

const enum RefresherState {
  Inactive = 1 << 0,
  Pulling = 1 << 1,
  Ready = 1 << 2,
  Refreshing = 1 << 3,
  Cancelling = 1 << 4,
  Completing = 1 << 5,

  _BUSY_ = Refreshing | Cancelling | Completing,
}<|MERGE_RESOLUTION|>--- conflicted
+++ resolved
@@ -1,10 +1,7 @@
-<<<<<<< HEAD
-import { Component, ComponentInterface, Element, Event, EventEmitter, Host, Method, Prop, State, Watch, h, readTask, writeTask } from '@stencil/core';
-import { findClosestIonContent, getScrollElement, printIonContentErrorMsg } from '@utils/content';
-=======
 import type { ComponentInterface, EventEmitter } from '@stencil/core';
 import { Component, Element, Event, Host, Method, Prop, State, Watch, h, readTask, writeTask } from '@stencil/core';
->>>>>>> 83186598
+import { findClosestIonContent, getScrollElement, printIonContentErrorMsg } from '@utils/content';
+
 
 import { getIonMode } from '../../global/ionic-global';
 import type { Animation, Gesture, GestureDetail, RefresherEventDetail } from '../../interface';
@@ -287,11 +284,7 @@
           MAX_PULL = this.scrollEl!.clientHeight * 0.16;
         }
       },
-<<<<<<< HEAD
       onMove: ev => {
-=======
-      onMove: (ev) => {
->>>>>>> 83186598
         this.lastVelocityY = ev.velocityY;
       },
       onEnd: () => {
@@ -310,15 +303,7 @@
     this.disabledChanged();
   }
 
-<<<<<<< HEAD
   private async setupMDNativeRefresher(contentEl: HTMLElement, pullingSpinner: HTMLIonSpinnerElement, refreshingSpinner: HTMLIonSpinnerElement) {
-=======
-  private async setupMDNativeRefresher(
-    contentEl: HTMLIonContentElement,
-    pullingSpinner: HTMLIonSpinnerElement,
-    refreshingSpinner: HTMLIonSpinnerElement
-  ) {
->>>>>>> 83186598
     const circle = getElementRoot(pullingSpinner).querySelector('circle');
     const pullingRefresherIcon = this.el.querySelector('ion-refresher-content .refresher-pulling-icon') as HTMLElement;
     const refreshingCircle = getElementRoot(refreshingSpinner).querySelector('circle');
@@ -454,7 +439,6 @@
       return;
     }
 
-<<<<<<< HEAD
     this.scrollEl = await getScrollElement(contentEl);
 
     /**
@@ -466,9 +450,6 @@
      * element and styles.
      */
     const backgroundContentHost = this.el.closest('ion-content') ?? contentEl;
-=======
-    await new Promise((resolve) => componentOnReady(contentEl, resolve));
->>>>>>> 83186598
 
     this.backgroundContentEl = getElementRoot(backgroundContentHost).querySelector('#background-content') as HTMLElement;
 
