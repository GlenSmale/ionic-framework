--- conflicted
+++ resolved
@@ -1,10 +1,7 @@
 import type { ComponentInterface, EventEmitter } from '@stencil/core';
 import { Component, Element, Event, Host, Method, Prop, State, Watch, h, writeTask } from '@stencil/core';
-<<<<<<< HEAD
 import { printIonError } from '@utils/logging';
-=======
-import { printIonWarning } from '@utils/logging';
->>>>>>> 9fbaaf95
+import { printIonError, printIonWarning } from '@utils/logging';
 import { caretDownSharp, caretUpSharp, chevronBack, chevronDown, chevronForward } from 'ionicons/icons';
 
 import { getIonMode } from '../../global/ionic-global';
