--- conflicted
+++ resolved
@@ -1116,35 +1116,7 @@
     this.initializeListeners();
   }
 
-<<<<<<< HEAD
-  /**
-   * When doing subsequent presentations of an inline
-   * overlay, the IO callback will fire again causing
-   * the calendar to go back one month. We need to listen
-   * for the presentation of the overlay so we can properly
-   * cancel that IO callback.
-   */
-  private initializeOverlayListener = () => {
-    const overlay = this.el.closest('ion-popover, ion-modal');
-    if (overlay === null) {
-      return;
-    }
-
-    const overlayListener = () => {
-      this.overlayIsPresenting = true;
-    };
-
-    overlay.addEventListener('willPresent', overlayListener);
-
-    this.destroyOverlayListener = () => {
-      overlay.removeEventListener('willPresent', overlayListener);
-    };
-  };
-
   private processValue = (value?: string | string[] | null) => {
-=======
-  private processValue = (value?: string | null) => {
->>>>>>> 8bb920f8
     this.highlightActiveParts = !!value;
     let valueToProcess = parseDate(value || getToday());
 
@@ -1438,43 +1410,19 @@
       : `${todayParts.year}-${todayParts.month}-${todayParts.day}`;
 
     return (
-<<<<<<< HEAD
       <ion-picker-column-internal
         class="date-column"
         color={this.color}
         items={items}
         value={todayString}
         onIonChange={(ev: CustomEvent) => {
+          // TODO(FW-1823) Remove this when iOS 14 support is dropped.
           // Due to a Safari 14 issue we need to destroy
-          // the intersection observer before we update state
+          // the scroll listener before we update state
           // and trigger a re-render.
-          if (this.destroyCalendarIO) {
-            this.destroyCalendarIO();
+          if (this.destroyCalendarListener) {
+            this.destroyCalendarListener();
           }
-=======
-      <div class="datetime-year">
-        <div
-          class={{
-            'datetime-year-body': true,
-            [`order-${columnOrder}`]: true,
-          }}
-        >
-          <ion-picker-internal>
-            {showMonth && (
-              <ion-picker-column-internal
-                class="month-column"
-                color={this.color}
-                items={months}
-                value={workingParts.month}
-                onIonChange={(ev: CustomEvent) => {
-                  // TODO(FW-1823) Remove this when iOS 14 support is dropped.
-                  // Due to a Safari 14 issue we need to destroy
-                  // the scroll listener before we update state
-                  // and trigger a re-render.
-                  if (this.destroyCalendarListener) {
-                    this.destroyCalendarListener();
-                  }
->>>>>>> 8bb920f8
 
           const { value } = ev.detail;
           const findPart = parts.find(({ month, day, year }) => value === `${year}-${month}-${day}`);
@@ -1484,7 +1432,6 @@
             ...findPart,
           });
 
-<<<<<<< HEAD
           if (!Array.isArray(activeParts)) {
             this.setActiveParts({
               ...activeParts,
@@ -1492,33 +1439,9 @@
             });
           }
 
-          // We can re-attach the intersection observer after
+          // We can re-attach the scroll listener after
           // the working parts have been updated.
-          this.initializeCalendarIOListeners();
-=======
-                  // We can re-attach the scroll listener after
-                  // the working parts have been updated.
-                  this.initializeCalendarListener();
-
-                  ev.stopPropagation();
-                }}
-              ></ion-picker-column-internal>
-            )}
-            {showYear && (
-              <ion-picker-column-internal
-                class="year-column"
-                color={this.color}
-                items={years}
-                value={workingParts.year}
-                onIonChange={(ev: CustomEvent) => {
-                  // TODO(FW-1823) Remove this when iOS 14 support is dropped.
-                  // Due to a Safari 14 issue we need to destroy
-                  // the scroll listener before we update state
-                  // and trigger a re-render.
-                  if (this.destroyCalendarListener) {
-                    this.destroyCalendarListener();
-                  }
->>>>>>> 8bb920f8
+          this.initializeCalendarListener();
 
           ev.stopPropagation();
         }}
@@ -1548,7 +1471,6 @@
           year: workingParts.year,
         };
 
-<<<<<<< HEAD
         let disabled;
         try {
           /**
@@ -1563,11 +1485,6 @@
             e
           );
         }
-=======
-                  // We can re-attach the scroll listener after
-                  // the working parts have been updated.
-                  this.initializeCalendarListener();
->>>>>>> 8bb920f8
 
         return {
           ...dayObject,
@@ -1598,11 +1515,12 @@
         items={days}
         value={(workingParts.day || this.todayParts.day) ?? undefined}
         onIonChange={(ev: CustomEvent) => {
+          // TODO(FW-1823) Remove this when iOS 14 support is dropped.
           // Due to a Safari 14 issue we need to destroy
-          // the intersection observer before we update state
+          // the scroll listener before we update state
           // and trigger a re-render.
-          if (this.destroyCalendarIO) {
-            this.destroyCalendarIO();
+          if (this.destroyCalendarListener) {
+            this.destroyCalendarListener();
           }
 
           this.setWorkingParts({
@@ -1617,9 +1535,9 @@
             });
           }
 
-          // We can re-attach the intersection observer after
+          // We can re-attach the scroll listener after
           // the working parts have been updated.
-          this.initializeCalendarIOListeners();
+          this.initializeCalendarListener();
 
           ev.stopPropagation();
         }}
@@ -1641,11 +1559,12 @@
         items={months}
         value={workingParts.month}
         onIonChange={(ev: CustomEvent) => {
+          // TODO(FW-1823) Remove this when iOS 14 support is dropped.
           // Due to a Safari 14 issue we need to destroy
-          // the intersection observer before we update state
+          // the scroll listener before we update state
           // and trigger a re-render.
-          if (this.destroyCalendarIO) {
-            this.destroyCalendarIO();
+          if (this.destroyCalendarListener) {
+            this.destroyCalendarListener();
           }
 
           this.setWorkingParts({
@@ -1660,9 +1579,9 @@
             });
           }
 
-          // We can re-attach the intersection observer after
+          // We can re-attach the scroll listener after
           // the working parts have been updated.
-          this.initializeCalendarIOListeners();
+          this.initializeCalendarListener();
 
           ev.stopPropagation();
         }}
@@ -1683,11 +1602,12 @@
         items={years}
         value={workingParts.year}
         onIonChange={(ev: CustomEvent) => {
+          // TODO(FW-1823) Remove this when iOS 14 support is dropped.
           // Due to a Safari 14 issue we need to destroy
-          // the intersection observer before we update state
+          // the scroll listener before we update state
           // and trigger a re-render.
-          if (this.destroyCalendarIO) {
-            this.destroyCalendarIO();
+          if (this.destroyCalendarListener) {
+            this.destroyCalendarListener();
           }
 
           this.setWorkingParts({
@@ -1702,9 +1622,9 @@
             });
           }
 
-          // We can re-attach the intersection observer after
+          // We can re-attach the scroll listener after
           // the working parts have been updated.
-          this.initializeCalendarIOListeners();
+          this.initializeCalendarListener();
 
           ev.stopPropagation();
         }}
