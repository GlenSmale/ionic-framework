--- conflicted
+++ resolved
@@ -1,18 +1,7 @@
-<<<<<<< HEAD
-import { Component, ComponentInterface, Element, Event, EventEmitter, Host, Method, Prop, State, Watch, h, writeTask } from '@stencil/core';
 import { printIonError } from '@utils/logging';
-import {
-  caretDownSharp,
-  caretUpSharp,
-  chevronBack,
-  chevronDown,
-  chevronForward
-} from 'ionicons/icons';
-=======
 import type { ComponentInterface, EventEmitter } from '@stencil/core';
 import { Component, Element, Event, Host, Method, Prop, State, Watch, h, writeTask } from '@stencil/core';
 import { caretDownSharp, caretUpSharp, chevronBack, chevronDown, chevronForward } from 'ionicons/icons';
->>>>>>> 83186598
 
 import { getIonMode } from '../../global/ionic-global';
 import type { Color, DatetimeChangeEventDetail, DatetimeParts, Mode, StyleEventDetail } from '../../interface';
