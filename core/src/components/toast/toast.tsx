import { Component, ComponentInterface, Element, Event, EventEmitter, Host, Method, Prop, h } from '@stencil/core';

import { getIonMode } from '../../global/ionic-global';
import { AnimationBuilder, Color, CssClassMap, OverlayEventDetail, OverlayInterface, ToastButton } from '../../interface';
import { dismiss, eventMethod, isCancel, prepareOverlay, present, safeCall } from '../../utils/overlays';
import { IonicSafeString, sanitizeDOMString } from '../../utils/sanitization';
import { createColorClasses, getClassMap } from '../../utils/theme';

import { iosEnterAnimation } from './animations/ios.enter';
import { iosLeaveAnimation } from './animations/ios.leave';
import { mdEnterAnimation } from './animations/md.enter';
import { mdLeaveAnimation } from './animations/md.leave';
import { ToastAttributes } from './toast-interface';

/**
 * @virtualProp {"ios" | "md"} mode - The mode determines which platform styles to use.
 *
 * @part button - Any button element that is displayed inside of the toast.
 * @part container - The element that wraps all child elements.
 * @part header - The header text of the toast.
 * @part message - The body text of the toast.
 * @part icon - The icon that appears next to the toast content.
 */
@Component({
  tag: 'ion-toast',
  styleUrls: {
    ios: 'toast.ios.scss',
    md: 'toast.md.scss'
  },
  shadow: true
})
export class Toast implements ComponentInterface, OverlayInterface {

  private durationTimeout: any;

  presented = false;

  @Element() el!: HTMLIonToastElement;

  /**
   * @internal
   */
  @Prop() overlayIndex!: number;

  /**
   * The color to use from your application's color palette.
   * Default options are: `"primary"`, `"secondary"`, `"tertiary"`, `"success"`, `"warning"`, `"danger"`, `"light"`, `"medium"`, and `"dark"`.
   * For more information on colors, see [theming](/docs/theming/basics).
   */
  @Prop({ reflect: true }) color?: Color;

  /**
   * Animation to use when the toast is presented.
   */
  @Prop() enterAnimation?: AnimationBuilder;

  /**
   * Animation to use when the toast is dismissed.
   */
  @Prop() leaveAnimation?: AnimationBuilder;

  /**
   * Additional classes to apply for custom CSS. If multiple classes are
   * provided they should be separated by spaces.
   */
  @Prop() cssClass?: string | string[];

  /**
   * How many milliseconds to wait before hiding the toast. By default, it will show
   * until `dismiss()` is called.
   */
  @Prop() duration = 0;

  /**
   * Header to be shown in the toast.
   */
  @Prop() header?: string;

  /**
   * Message to be shown in the toast.
   */
  @Prop() message?: string | IonicSafeString;

  /**
   * If `true`, the keyboard will be automatically dismissed when the overlay is presented.
   */
  @Prop() keyboardClose = false;

  /**
   * The position of the toast on the screen.
   */
  @Prop() position: 'top' | 'bottom' | 'middle' = 'bottom';

  /**
   * An array of buttons for the toast.
   */
  @Prop() buttons?: (ToastButton | string)[];

  /**
   * If `true`, the toast will be translucent.
   * Only applies when the mode is `"ios"` and the device supports
   * [`backdrop-filter`](https://developer.mozilla.org/en-US/docs/Web/CSS/backdrop-filter#Browser_compatibility).
   */
  @Prop() translucent = false;

  /**
   * If `true`, the toast will animate.
   */
  @Prop() animated = true;

  /**
<<<<<<< HEAD
   * The name of the icon to display, or the path to a valid SVG file. See `ion-icon`.
   * https://ionic.io/ionicons
   */
  @Prop() icon?: string;
=======
   * Additional attributes to pass to the toast.
   */
  @Prop() htmlAttributes?: ToastAttributes;
>>>>>>> 874e7913

  /**
   * Emitted after the toast has presented.
   */
  @Event({ eventName: 'ionToastDidPresent' }) didPresent!: EventEmitter<void>;

  /**
   * Emitted before the toast has presented.
   */
  @Event({ eventName: 'ionToastWillPresent' }) willPresent!: EventEmitter<void>;

  /**
   * Emitted before the toast has dismissed.
   */
  @Event({ eventName: 'ionToastWillDismiss' }) willDismiss!: EventEmitter<OverlayEventDetail>;

  /**
   * Emitted after the toast has dismissed.
   */
  @Event({ eventName: 'ionToastDidDismiss' }) didDismiss!: EventEmitter<OverlayEventDetail>;

  connectedCallback() {
    prepareOverlay(this.el);
  }

  /**
   * Present the toast overlay after it has been created.
   */
  @Method()
  async present(): Promise<void> {
    await present(this, 'toastEnter', iosEnterAnimation, mdEnterAnimation, this.position);

    if (this.duration > 0) {
      this.durationTimeout = setTimeout(() => this.dismiss(undefined, 'timeout'), this.duration);
    }
  }

  /**
   * Dismiss the toast overlay after it has been presented.
   *
   * @param data Any data to emit in the dismiss events.
   * @param role The role of the element that is dismissing the toast.
   * This can be useful in a button handler for determining which button was
   * clicked to dismiss the toast.
   * Some examples include: ``"cancel"`, `"destructive"`, "selected"`, and `"backdrop"`.
   */
  @Method()
  dismiss(data?: any, role?: string): Promise<boolean> {
    if (this.durationTimeout) {
      clearTimeout(this.durationTimeout);
    }
    return dismiss(this, data, role, 'toastLeave', iosLeaveAnimation, mdLeaveAnimation, this.position);
  }

  /**
   * Returns a promise that resolves when the toast did dismiss.
   */
  @Method()
  onDidDismiss<T = any>(): Promise<OverlayEventDetail<T>> {
    return eventMethod(this.el, 'ionToastDidDismiss');
  }

  /**
   * Returns a promise that resolves when the toast will dismiss.
   */
  @Method()
  onWillDismiss<T = any>(): Promise<OverlayEventDetail<T>> {
    return eventMethod(this.el, 'ionToastWillDismiss');
  }

  private getButtons(): ToastButton[] {
    const buttons = this.buttons
      ? this.buttons.map(b => {
        return (typeof b === 'string')
          ? { text: b }
          : b;
      })
      : [];

    return buttons;
  }

  private async buttonClick(button: ToastButton) {
    const role = button.role;
    if (isCancel(role)) {
      return this.dismiss(undefined, role);
    }
    const shouldDismiss = await this.callButtonHandler(button);
    if (shouldDismiss) {
      return this.dismiss(undefined, role);
    }
    return Promise.resolve();
  }

  private async callButtonHandler(button: ToastButton | undefined) {
    if (button && button.handler) {
      // a handler has been provided, execute it
      // pass the handler the values from the inputs
      try {
        const rtn = await safeCall(button.handler);
        if (rtn === false) {
          // if the return value of the handler is false then do not dismiss
          return false;
        }
      } catch (e) {
        console.error(e);
      }
    }
    return true;
  }

  private dispatchCancelHandler = (ev: CustomEvent) => {
    const role = ev.detail.role;
    if (isCancel(role)) {
      const cancelButton = this.getButtons().find(b => b.role === 'cancel');
      this.callButtonHandler(cancelButton);
    }
  }

  renderButtons(buttons: ToastButton[], side: 'start' | 'end') {
    if (buttons.length === 0) {
      return;
    }

    const mode = getIonMode(this);
    const buttonGroupsClasses = {
      'toast-button-group': true,
      [`toast-button-group-${side}`]: true
    };
    return (
      <div class={buttonGroupsClasses}>
        {buttons.map(b =>
          <button type="button" class={buttonClass(b)} tabIndex={0} onClick={() => this.buttonClick(b)} part="button">
            <div class="toast-button-inner">
              {b.icon &&
                <ion-icon
                  icon={b.icon}
                  slot={b.text === undefined ? 'icon-only' : undefined}
                  class="toast-button-icon"
                />}
              {b.text}
            </div>
            {mode === 'md' && <ion-ripple-effect type={b.icon !== undefined && b.text === undefined ? 'unbounded' : 'bounded'}></ion-ripple-effect>}
          </button>
        )}
      </div>
    );
  }

  render() {
    const allButtons = this.getButtons();
    const startButtons = allButtons.filter(b => b.side === 'start');
    const endButtons = allButtons.filter(b => b.side !== 'start');
    const mode = getIonMode(this);
    const wrapperClass = {
      'toast-wrapper': true,
      [`toast-${this.position}`]: true
    };
    const role = allButtons.length > 0 ? 'dialog' : 'status';

    return (
      <Host
        role={role}
        tabindex="-1"
        {...this.htmlAttributes as any}
        style={{
          zIndex: `${60000 + this.overlayIndex}`,
        }}
        class={createColorClasses(this.color, {
          [mode]: true,
          ...getClassMap(this.cssClass),
          'toast-translucent': this.translucent
        })}
        onIonToastWillDismiss={this.dispatchCancelHandler}
      >
        <div class={wrapperClass}>
          <div class="toast-container" part="container">
            {this.renderButtons(startButtons, 'start')}

            {this.icon !== undefined &&
              <ion-icon class="toast-icon" part="icon" icon={this.icon} lazy={false} aria-hidden="true"></ion-icon>
            }

            <div class="toast-content">
              {this.header !== undefined &&
                <div class="toast-header" part="header">{this.header}</div>
              }
              {this.message !== undefined &&
                <div class="toast-message" part="message" innerHTML={sanitizeDOMString(this.message)}></div>
              }
            </div>

            {this.renderButtons(endButtons, 'end')}
          </div>
        </div>
      </Host>
    );
  }
}

const buttonClass = (button: ToastButton): CssClassMap => {
  return {
    'toast-button': true,
    'toast-button-icon-only': button.icon !== undefined && button.text === undefined,
    [`toast-button-${button.role}`]: button.role !== undefined,
    'ion-focusable': true,
    'ion-activatable': true,
    ...getClassMap(button.cssClass)
  };
};<|MERGE_RESOLUTION|>--- conflicted
+++ resolved
@@ -109,16 +109,15 @@
   @Prop() animated = true;
 
   /**
-<<<<<<< HEAD
    * The name of the icon to display, or the path to a valid SVG file. See `ion-icon`.
    * https://ionic.io/ionicons
    */
   @Prop() icon?: string;
-=======
+
+  /**
    * Additional attributes to pass to the toast.
    */
   @Prop() htmlAttributes?: ToastAttributes;
->>>>>>> 874e7913
 
   /**
    * Emitted after the toast has presented.
