<<<<<<< HEAD
import { AnimationBuilder, ComponentProps, ComponentRef, FrameworkDelegate, Mode, OverlayInterface } from '../../interface';

export interface PopoverInterface extends OverlayInterface {
  present: (event?: MouseEvent | TouchEvent | PointerEvent) => Promise<void>;
}
=======
import { JSXBase } from '@stencil/core/internal';

import { AnimationBuilder, ComponentProps, ComponentRef, FrameworkDelegate, Mode } from '../../interface';
>>>>>>> 874e7913

export interface PopoverOptions<T extends ComponentRef = ComponentRef> {
  component: T;
  componentProps?: ComponentProps<T>;
  showBackdrop?: boolean;
  backdropDismiss?: boolean;
  translucent?: boolean;
  cssClass?: string | string[];
  event?: Event;
  delegate?: FrameworkDelegate;
  animated?: boolean;

  mode?: Mode;
  keyboardClose?: boolean;
  id?: string;
  htmlAttributes?: PopoverAttributes;

  enterAnimation?: AnimationBuilder;
  leaveAnimation?: AnimationBuilder;
<<<<<<< HEAD

  size?: PopoverSize;
  dismissOnSelect?: boolean;
  reference?: PositionReference;
  side?: PositionSide;
  align?: PositionAlign;

  trigger?: string;
  triggerAction?: string;
}

export type PopoverSize = 'cover' | 'auto';

export type TriggerAction = 'click' | 'hover' | 'context-menu';

export type PositionReference = 'trigger' | 'event';
export type PositionSide = 'top' | 'right' | 'bottom' | 'left' | 'start' | 'end';
export type PositionAlign = 'start' | 'center' | 'end';
=======
}

export interface PopoverAttributes extends JSXBase.HTMLAttributes<HTMLElement> {}
>>>>>>> 874e7913
<|MERGE_RESOLUTION|>--- conflicted
+++ resolved
@@ -1,14 +1,10 @@
-<<<<<<< HEAD
+import { JSXBase } from '@stencil/core/internal';
+
 import { AnimationBuilder, ComponentProps, ComponentRef, FrameworkDelegate, Mode, OverlayInterface } from '../../interface';
 
 export interface PopoverInterface extends OverlayInterface {
   present: (event?: MouseEvent | TouchEvent | PointerEvent) => Promise<void>;
 }
-=======
-import { JSXBase } from '@stencil/core/internal';
-
-import { AnimationBuilder, ComponentProps, ComponentRef, FrameworkDelegate, Mode } from '../../interface';
->>>>>>> 874e7913
 
 export interface PopoverOptions<T extends ComponentRef = ComponentRef> {
   component: T;
@@ -28,7 +24,6 @@
 
   enterAnimation?: AnimationBuilder;
   leaveAnimation?: AnimationBuilder;
-<<<<<<< HEAD
 
   size?: PopoverSize;
   dismissOnSelect?: boolean;
@@ -40,15 +35,12 @@
   triggerAction?: string;
 }
 
+export interface PopoverAttributes extends JSXBase.HTMLAttributes<HTMLElement> {}
+
 export type PopoverSize = 'cover' | 'auto';
 
 export type TriggerAction = 'click' | 'hover' | 'context-menu';
 
 export type PositionReference = 'trigger' | 'event';
 export type PositionSide = 'top' | 'right' | 'bottom' | 'left' | 'start' | 'end';
-export type PositionAlign = 'start' | 'center' | 'end';
-=======
-}
-
-export interface PopoverAttributes extends JSXBase.HTMLAttributes<HTMLElement> {}
->>>>>>> 874e7913
+export type PositionAlign = 'start' | 'center' | 'end';