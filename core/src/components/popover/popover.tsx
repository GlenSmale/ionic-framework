import { Component, ComponentInterface, Element, Event, EventEmitter, Host, Method, Prop, State, Watch, h } from '@stencil/core';

import { getIonMode } from '../../global/ionic-global';
<<<<<<< HEAD
import { AnimationBuilder, ComponentProps, ComponentRef, FrameworkDelegate, OverlayEventDetail, PopoverInterface, PopoverSize, PositionAlign, PositionReference, PositionSide, TriggerAction } from '../../interface';
import { CoreDelegate, attachComponent, detachComponent } from '../../utils/framework-delegate';
import { addEventListener, raf } from '../../utils/helpers';
import { BACKDROP, dismiss, eventMethod, focusFirstDescendant, prepareOverlay, present } from '../../utils/overlays';
import { isPlatform } from '../../utils/platform';
=======
import { AnimationBuilder, ComponentProps, ComponentRef, FrameworkDelegate, OverlayEventDetail, OverlayInterface, PopoverAttributes } from '../../interface';
import { attachComponent, detachComponent } from '../../utils/framework-delegate';
import { BACKDROP, dismiss, eventMethod, prepareOverlay, present } from '../../utils/overlays';
>>>>>>> 874e7913
import { getClassMap } from '../../utils/theme';
import { deepReady } from '../../utils/transition';

import { iosEnterAnimation } from './animations/ios.enter';
import { iosLeaveAnimation } from './animations/ios.leave';
import { mdEnterAnimation } from './animations/md.enter';
import { mdLeaveAnimation } from './animations/md.leave';
import { configureDismissInteraction, configureKeyboardInteraction, configureTriggerInteraction } from './utils';

/**
 * @virtualProp {"ios" | "md"} mode - The mode determines which platform styles to use.
 *
 * @slot - Content is placed inside of the `.popover-content` element.
 *
 * @part backdrop - The `ion-backdrop` element.
 * @part arrow - The arrow that points to the reference element. Only applies on `ios` mode.
 * @part content - The wrapper element for the default slot.
 */
@Component({
  tag: 'ion-popover',
  styleUrls: {
    ios: 'popover.ios.scss',
    md: 'popover.md.scss'
  },
  shadow: true
})
export class Popover implements ComponentInterface, PopoverInterface {

  private usersElement?: HTMLElement;
  private triggerEl?: HTMLElement | null;
  private parentPopover: HTMLIonPopoverElement | null = null;
  private popoverIndex = popoverIds++;
  private popoverId?: string;
  private coreDelegate: FrameworkDelegate = CoreDelegate();
  private currentTransition?: Promise<any>;
  private destroyTriggerInteraction?: () => void;
  private destroyKeyboardInteraction?: () => void;
  private destroyDismissInteraction?: () => void;

  private inline = false;
  private workingDelegate?: FrameworkDelegate;

  private focusDescendantOnPresent = false;

  lastFocus?: HTMLElement;

  @State() presented = false;

  @Element() el!: HTMLIonPopoverElement;

  /** @internal */
  @Prop() delegate?: FrameworkDelegate;

  /** @internal */
  @Prop() overlayIndex!: number;

  /**
   * Animation to use when the popover is presented.
   */
  @Prop() enterAnimation?: AnimationBuilder;

  /**
   * Animation to use when the popover is dismissed.
   */
  @Prop() leaveAnimation?: AnimationBuilder;

  /**
   * The component to display inside of the popover.
   * You only need to use this if you are not using
   * a JavaScript framework. Otherwise, you can just
   * slot your component inside of `ion-popover`.
   */
  @Prop() component?: ComponentRef;

  /**
   * The data to pass to the popover component.
   * You only need to use this if you are not using
   * a JavaScript framework. Otherwise, you can just
   * set the props directly on your component.
   */
  @Prop() componentProps?: ComponentProps;

  /**
   * If `true`, the keyboard will be automatically dismissed when the overlay is presented.
   */
  @Prop() keyboardClose = true;

  /**
   * Additional classes to apply for custom CSS. If multiple classes are
   * provided they should be separated by spaces.
   * @internal
   */
  @Prop() cssClass?: string | string[];

  /**
   * If `true`, the popover will be dismissed when the backdrop is clicked.
   */
  @Prop() backdropDismiss = true;

  /**
   * The event to pass to the popover animation.
   */
  @Prop() event: any;

  /**
   * If `true`, a backdrop will be displayed behind the popover.
   */
  @Prop() showBackdrop = true;

  /**
   * If `true`, the popover will be translucent.
   * Only applies when the mode is `"ios"` and the device supports
   * [`backdrop-filter`](https://developer.mozilla.org/en-US/docs/Web/CSS/backdrop-filter#Browser_compatibility).
   */
  @Prop() translucent = false;

  /**
   * If `true`, the popover will animate.
   */
  @Prop() animated = true;

  /**
<<<<<<< HEAD
   * Describes what kind of interaction with the trigger that
   * should cause the popover to open. Does not apply when the `trigger`
   * property is `undefined`.
   * If `'click'`, the popover will be presented when the trigger is left clicked.
   * If `'hover'`, the popover will be presented when a pointer hovers over the trigger.
   * If `'context-menu'`, the popover will be presented when the trigger is right
   * clicked on desktop and long pressed on mobile. This will also prevent your
   * device's normal context menu from appearing.
   */
  @Prop() triggerAction: TriggerAction = 'click';

  /**
   * An ID corresponding to the trigger element that
   * causes the popover to open. Use the `trigger-action`
   * property to customize the interaction that results in
   * the popover opening.
   */
  @Prop() trigger: string | undefined;

  /**
   * Describes how to calculate the popover width.
   * If `'cover'`, the popover width will match the width of the trigger.
   * If `'auto'`, the popover width will be determined by the content in
   * the popover.
   */
  @Prop() size: PopoverSize = 'auto';

  /**
   * If `true`, the popover will be automatically
   * dismissed when the content has been clicked.
   */
  @Prop() dismissOnSelect = false;

  /**
   * Describes what to position the popover relative to.
   * If `'trigger'`, the popover will be positioned relative
   * to the trigger button. If passing in an event, this is
   * determined via event.target.
   * If `'event'`, the popover will be positioned relative
   * to the x/y coordinates of the trigger action. If passing
   * in an event, this is determined via event.clientX and event.clientY.
   */
  @Prop() reference: PositionReference = 'trigger';

  /**
   * Describes which side of the `reference` point to position
   * the popover on. The `'start'` and `'end'` values are RTL-aware,
   * and the `'left'` and `'right'` values are not.
   */
  @Prop() side: PositionSide = 'bottom';

  /**
   * Describes how to align the popover content with the `reference` point.
   */
  @Prop() alignment: PositionAlign = 'start';

  /**
   * If `true`, the popover will display an arrow
   * that points at the `reference` when running in `ios` mode
   * on mobile. Does not apply in `md` mode or on desktop.
   */
  @Prop() arrow = true;

  /**
   * If `true`, the popover will open. If `false`, the popover will close.
   * Use this if you need finer grained control over presentation, otherwise
   * just use the popoverController or the `trigger` property.
   * Note: `isOpen` will not automatically be set back to `false` when
   * the popover dismisses. You will need to do that in your code.
   */
  @Prop() isOpen = false;

  @Watch('trigger')
  @Watch('triggerAction')
  onTriggerChange() {
    this.configureTriggerInteraction();
  }

  @Watch('isOpen')
  onIsOpenChange(newValue: boolean, oldValue: boolean) {
    if (newValue === true && oldValue === false) {
      this.present();
    } else if (newValue === false && oldValue === true) {
      this.dismiss();
    }
  }
=======
   * Additional attributes to pass to the popover.
   */
  @Prop() htmlAttributes?: PopoverAttributes;
>>>>>>> 874e7913

  /**
   * Emitted after the popover has presented.
   */
  @Event({ eventName: 'ionPopoverDidPresent' }) didPresent!: EventEmitter<void>;

  /**
   * Emitted before the popover has presented.
   */
  @Event({ eventName: 'ionPopoverWillPresent' }) willPresent!: EventEmitter<void>;

  /**
   * Emitted before the popover has dismissed.
   */
  @Event({ eventName: 'ionPopoverWillDismiss' }) willDismiss!: EventEmitter<OverlayEventDetail>;

  /**
   * Emitted after the popover has dismissed.
   */
  @Event({ eventName: 'ionPopoverDidDismiss' }) didDismiss!: EventEmitter<OverlayEventDetail>;

  /**
   * Emitted after the popover has presented.
   * Shorthand for ionPopoverWillDismiss.
   */
  @Event({ eventName: 'didPresent' }) didPresentShorthand!: EventEmitter<void>;

  /**
   * Emitted before the popover has presented.
   * Shorthand for ionPopoverWillPresent.
   */
  @Event({ eventName: 'willPresent' }) willPresentShorthand!: EventEmitter<void>;

  /**
   * Emitted before the popover has dismissed.
   * Shorthand for ionPopoverWillDismiss.
   */
  @Event({ eventName: 'willDismiss' }) willDismissShorthand!: EventEmitter<OverlayEventDetail>;

  /**
   * Emitted after the popover has dismissed.
   * Shorthand for ionPopoverDidDismiss.
   */
  @Event({ eventName: 'didDismiss' }) didDismissShorthand!: EventEmitter<OverlayEventDetail>;

  connectedCallback() {
    prepareOverlay(this.el);
  }

  componentWillLoad() {
    /**
     * If user has custom ID set then we should
     * not assign the default incrementing ID.
     */
    this.popoverId = (this.el.hasAttribute('id')) ? this.el.getAttribute('id')! : `ion-popover-${this.popoverIndex}`;

    this.parentPopover = this.el.closest(`ion-popover:not(#${this.popoverId})`) as HTMLIonPopoverElement | null;
  }

  componentDidLoad() {
    const { parentPopover, isOpen } = this;

    /**
     * If popover was rendered with isOpen="true"
     * then we should open popover immediately.
     */
    if (isOpen === true) {
      raf(() => this.present());
    }

    if (parentPopover) {
      addEventListener(parentPopover, 'ionPopoverWillDismiss', () => {
        this.dismiss(undefined, undefined, false);
      });
    }

    this.configureTriggerInteraction();
  }

  /**
   * When opening a popover from a trigger, we should not be
   * modifying the `event` prop from inside the component.
   * Additionally, when pressing the "Right" arrow key, we need
   * to shift focus to the first descendant in the newly presented
   * popover.
   *
   * @internal
   */
  @Method()
  async presentFromTrigger(event?: any, focusDescendant = false) {
    this.focusDescendantOnPresent = focusDescendant;

    await this.present(event);

    this.focusDescendantOnPresent = false;
  }

  /**
   * Determines whether or not an overlay
   * is being used inline or via a controller/JS
   * and returns the correct delegate.
   * By default, subsequent calls to getDelegate
   * will use a cached version of the delegate.
   * This is useful for calling dismiss after
   * present so that the correct delegate is given.
   */
  private getDelegate(force = false) {
    if (this.workingDelegate && !force) {
      return {
        delegate: this.workingDelegate,
        inline: this.inline
      }
    }

    /**
     * If using overlay inline
     * we potentially need to use the coreDelegate
     * so that this works in vanilla JS apps.
     * If a user has already placed the overlay
     * as a direct descendant of ion-app or
     * the body, then we can assume that
     * the overlay is already in the correct place.
     */
    const parentEl = this.el.parentNode as HTMLElement | null;
    const inline = this.inline = parentEl !== null && parentEl.tagName !== 'ION-APP' && parentEl.tagName !== 'BODY';
    const delegate = this.workingDelegate = (inline) ? this.delegate || this.coreDelegate : this.delegate

    return { inline, delegate }
  }

  /**
   * Present the popover overlay after it has been created.
   * Developers can pass a mouse, touch, or pointer event
   * to position the popover relative to where that event
   * was dispatched.
   */
  @Method()
  async present(event?: MouseEvent | TouchEvent | PointerEvent): Promise<void> {
    if (this.presented) {
      return;
    }

    /**
     * When using an inline popover
     * and dismissing a popover it is possible to
     * quickly present the popover while it is
     * dismissing. We need to await any current
     * transition to allow the dismiss to finish
     * before presenting again.
     */
    if (this.currentTransition !== undefined) {
      await this.currentTransition;
    }

    const data = {
      ...this.componentProps,
      popover: this.el
    };

    const { inline, delegate } = this.getDelegate(true);
    this.usersElement = await attachComponent(delegate, this.el, this.component, ['popover-viewport'], data, inline);
    await deepReady(this.usersElement);

    this.configureKeyboardInteraction();
    this.configureDismissInteraction();

    this.currentTransition = present(this, 'popoverEnter', iosEnterAnimation, mdEnterAnimation, {
      event: event || this.event,
      size: this.size,
      trigger: this.triggerEl,
      reference: this.reference,
      side: this.side,
      align: this.alignment
    });

    await this.currentTransition;

    this.currentTransition = undefined;

    /**
     * If popover is nested and was
     * presented using the "Right" arrow key,
     * we need to move focus to the first
     * descendant inside of the popover.
     */
    if (this.focusDescendantOnPresent) {
      focusFirstDescendant(this.el, this.el);
    }
  }

  /**
   * Dismiss the popover overlay after it has been presented.
   *
   * @param data Any data to emit in the dismiss events.
   * @param role The role of the element that is dismissing the popover. For example, 'cancel' or 'backdrop'.
   * @param dismissParentPopover If `true`, dismissing this popover will also dismiss
   * a parent popover if this popover is nested. Defaults to `true`.
   */
  @Method()
  async dismiss(data?: any, role?: string, dismissParentPopover = true): Promise<boolean> {
    /**
     * When using an inline popover
     * and presenting a popover it is possible to
     * quickly dismiss the popover while it is
     * presenting. We need to await any current
     * transition to allow the present to finish
     * before dismissing again.
     */
    if (this.currentTransition !== undefined) {
      await this.currentTransition;
    }

    const { destroyKeyboardInteraction, destroyDismissInteraction } = this;
    if (dismissParentPopover && this.parentPopover) {
      this.parentPopover.dismiss(data, role, dismissParentPopover)
    }

    this.currentTransition = dismiss(this, data, role, 'popoverLeave', iosLeaveAnimation, mdLeaveAnimation, this.event);
    const shouldDismiss = await this.currentTransition;
    if (shouldDismiss) {
      if (destroyKeyboardInteraction) {
        destroyKeyboardInteraction();
        this.destroyKeyboardInteraction = undefined;
      }
      if (destroyDismissInteraction) {
        destroyDismissInteraction();
        this.destroyDismissInteraction = undefined;
      }

      /**
       * If using popover inline
       * we potentially need to use the coreDelegate
       * so that this works in vanilla JS apps
       */
      const { delegate } = this.getDelegate();
      await detachComponent(delegate, this.usersElement);
    }

    this.currentTransition = undefined;

    return shouldDismiss;
  }

  /**
   * @internal
   */
  @Method()
  async getParentPopover(): Promise<HTMLIonPopoverElement | null> {
    return this.parentPopover;
  }

  /**
   * Returns a promise that resolves when the popover did dismiss.
   */
  @Method()
  onDidDismiss<T = any>(): Promise<OverlayEventDetail<T>> {
    return eventMethod(this.el, 'ionPopoverDidDismiss');
  }

  /**
   * Returns a promise that resolves when the popover will dismiss.
   */
  @Method()
  onWillDismiss<T = any>(): Promise<OverlayEventDetail<T>> {
    return eventMethod(this.el, 'ionPopoverWillDismiss');
  }

  private onDismiss = (ev: UIEvent) => {
    ev.stopPropagation();
    ev.preventDefault();

    this.dismiss();
  }

  private onBackdropTap = () => {
    this.dismiss(undefined, BACKDROP);
  }

  private onLifecycle = (modalEvent: CustomEvent) => {
    const el = this.usersElement;
    const name = LIFECYCLE_MAP[modalEvent.type];
    if (el && name) {
      const event = new CustomEvent(name, {
        bubbles: false,
        cancelable: false,
        detail: modalEvent.detail
      });
      el.dispatchEvent(event);
    }
  }

  private configureTriggerInteraction = () => {
    const { trigger, triggerAction, el, destroyTriggerInteraction } = this;

    if (destroyTriggerInteraction) {
      destroyTriggerInteraction();
    }

    const triggerEl = this.triggerEl = (trigger !== undefined) ? document.getElementById(trigger) : null;
    if (!triggerEl) { return; }

    this.destroyTriggerInteraction = configureTriggerInteraction(triggerEl, triggerAction, el);
  }

  private configureKeyboardInteraction = () => {
    const { destroyKeyboardInteraction, el } = this;

    if (destroyKeyboardInteraction) {
      destroyKeyboardInteraction();
    }

    this.destroyKeyboardInteraction = configureKeyboardInteraction(el);
  }

  private configureDismissInteraction = () => {
    const { destroyDismissInteraction, parentPopover, triggerAction, triggerEl, el } = this;

    if (!parentPopover || !triggerEl) { return; }

    if (destroyDismissInteraction) {
      destroyDismissInteraction();
    }

    this.destroyDismissInteraction = configureDismissInteraction(triggerEl, triggerAction, el, parentPopover);
  }

  render() {
    const mode = getIonMode(this);
<<<<<<< HEAD
    const { onLifecycle, popoverId, parentPopover, dismissOnSelect, presented, side, arrow } = this;
    const desktop = isPlatform('desktop');
    const enableArrow = arrow && !parentPopover && !desktop;
=======
    const { onLifecycle, htmlAttributes } = this;
>>>>>>> 874e7913
    return (
      <Host
        aria-modal="true"
        no-router
        tabindex="-1"
        {...htmlAttributes as any}
        style={{
          zIndex: `${20000 + this.overlayIndex}`,
        }}
        id={popoverId}
        class={{
          ...getClassMap(this.cssClass),
          [mode]: true,
          'popover-translucent': this.translucent,
          'overlay-hidden': true,
          'popover-interactive': presented,
          'popover-desktop': desktop,
          [`popover-side-${side}`]: true,
          'popover-nested': !!parentPopover
        }}
        onIonPopoverDidPresent={onLifecycle}
        onIonPopoverWillPresent={onLifecycle}
        onIonPopoverWillDismiss={onLifecycle}
        onIonPopoverDidDismiss={onLifecycle}
        onIonDismiss={this.onDismiss}
        onIonBackdropTap={this.onBackdropTap}
      >
        {!parentPopover && <ion-backdrop tappable={this.backdropDismiss} visible={this.showBackdrop} part="backdrop" />}

        <div
          class="popover-wrapper ion-overlay-wrapper"
          onClick={dismissOnSelect ? () => this.dismiss() : undefined}
        >
          {enableArrow && <div class="popover-arrow" part="arrow"></div>}
          <div class="popover-content" part="content">
            <slot></slot>
          </div>
        </div>
      </Host>
    );
  }
}

const LIFECYCLE_MAP: any = {
  'ionPopoverDidPresent': 'ionViewDidEnter',
  'ionPopoverWillPresent': 'ionViewWillEnter',
  'ionPopoverWillDismiss': 'ionViewWillLeave',
  'ionPopoverDidDismiss': 'ionViewDidLeave',
};

let popoverIds = 0;<|MERGE_RESOLUTION|>--- conflicted
+++ resolved
@@ -1,17 +1,11 @@
 import { Component, ComponentInterface, Element, Event, EventEmitter, Host, Method, Prop, State, Watch, h } from '@stencil/core';
 
 import { getIonMode } from '../../global/ionic-global';
-<<<<<<< HEAD
-import { AnimationBuilder, ComponentProps, ComponentRef, FrameworkDelegate, OverlayEventDetail, PopoverInterface, PopoverSize, PositionAlign, PositionReference, PositionSide, TriggerAction } from '../../interface';
+import { AnimationBuilder, ComponentProps, ComponentRef, FrameworkDelegate, OverlayEventDetail, PopoverAttributes, PopoverInterface, PopoverSize, PositionAlign, PositionReference, PositionSide, TriggerAction } from '../../interface';
 import { CoreDelegate, attachComponent, detachComponent } from '../../utils/framework-delegate';
 import { addEventListener, raf } from '../../utils/helpers';
 import { BACKDROP, dismiss, eventMethod, focusFirstDescendant, prepareOverlay, present } from '../../utils/overlays';
 import { isPlatform } from '../../utils/platform';
-=======
-import { AnimationBuilder, ComponentProps, ComponentRef, FrameworkDelegate, OverlayEventDetail, OverlayInterface, PopoverAttributes } from '../../interface';
-import { attachComponent, detachComponent } from '../../utils/framework-delegate';
-import { BACKDROP, dismiss, eventMethod, prepareOverlay, present } from '../../utils/overlays';
->>>>>>> 874e7913
 import { getClassMap } from '../../utils/theme';
 import { deepReady } from '../../utils/transition';
 
@@ -134,7 +128,11 @@
   @Prop() animated = true;
 
   /**
-<<<<<<< HEAD
+   * Additional attributes to pass to the popover.
+   */
+  @Prop() htmlAttributes?: PopoverAttributes;
+
+  /**
    * Describes what kind of interaction with the trigger that
    * should cause the popover to open. Does not apply when the `trigger`
    * property is `undefined`.
@@ -221,11 +219,6 @@
       this.dismiss();
     }
   }
-=======
-   * Additional attributes to pass to the popover.
-   */
-  @Prop() htmlAttributes?: PopoverAttributes;
->>>>>>> 874e7913
 
   /**
    * Emitted after the popover has presented.
@@ -554,13 +547,10 @@
 
   render() {
     const mode = getIonMode(this);
-<<<<<<< HEAD
-    const { onLifecycle, popoverId, parentPopover, dismissOnSelect, presented, side, arrow } = this;
+    const { onLifecycle, popoverId, parentPopover, dismissOnSelect, presented, side, arrow, htmlAttributes } = this;
     const desktop = isPlatform('desktop');
     const enableArrow = arrow && !parentPopover && !desktop;
-=======
-    const { onLifecycle, htmlAttributes } = this;
->>>>>>> 874e7913
+
     return (
       <Host
         aria-modal="true"
