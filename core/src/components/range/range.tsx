--- conflicted
+++ resolved
@@ -2,22 +2,19 @@
 import { Component, Element, Event, Host, Prop, State, Watch, h } from '@stencil/core';
 
 import { getIonMode } from '../../global/ionic-global';
-<<<<<<< HEAD
-import { Color, Gesture, GestureDetail, KnobName, RangeChangeEventDetail, RangeKnobMoveEndEventDetail, RangeKnobMoveStartEventDetail, RangeValue, StyleEventDetail } from '../../interface';
-import { Attributes, clamp, debounceEvent, getAriaLabel, inheritAttributes, renderHiddenInput } from '../../utils/helpers';
-=======
 import type {
   Color,
   Gesture,
   GestureDetail,
   KnobName,
   RangeChangeEventDetail,
+  RangeKnobMoveEndEventDetail,
+  RangeKnobMoveStartEventDetail,
   RangeValue,
   StyleEventDetail,
 } from '../../interface';
 import type { Attributes } from '../../utils/helpers';
 import { clamp, debounceEvent, getAriaLabel, inheritAttributes, renderHiddenInput } from '../../utils/helpers';
->>>>>>> 83186598
 import { isRTL } from '../../utils/rtl';
 import { createColorClasses, hostContext } from '../../utils/theme';
 
@@ -288,13 +285,8 @@
 
     this.ionKnobMoveStart.emit({ value: ensureValueInBounds(this.value) });
     this.updateValue();
-<<<<<<< HEAD
     this.ionKnobMoveEnd.emit({ value: ensureValueInBounds(this.value) });
   }
-=======
-  };
->>>>>>> 83186598
-
   private getValue(): RangeValue {
     const value = this.value || 0;
     if (this.dualKnobs) {
