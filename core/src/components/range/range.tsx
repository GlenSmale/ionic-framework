--- conflicted
+++ resolved
@@ -488,12 +488,8 @@
   handleKeyboard: (name: KnobName, isIncrease: boolean) => void;
 }
 
-<<<<<<< HEAD
-function renderKnob(isRTL: boolean, { knob, value, ratio, min, max, disabled, pressed, pin, handleKeyboard }: RangeKnob) {
-=======
 function renderKnob({ knob, value, ratio, min, max, disabled, pressed, pin, handleKeyboard }: RangeKnob) {
   const isRTL = document.dir === 'rtl';
->>>>>>> 2b5fe0c2
   const start = isRTL ? 'right' : 'left';
 
   const knobStyle = () => {
