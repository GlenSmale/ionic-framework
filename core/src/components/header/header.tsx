--- conflicted
+++ resolved
@@ -1,12 +1,8 @@
 import { Component, ComponentInterface, Element, Host, Prop, h, writeTask } from '@stencil/core';
 
 import { getIonMode } from '../../global/ionic-global';
-<<<<<<< HEAD
 import { componentOnReady, inheritAttributes } from '../../utils/helpers';
-=======
-import { inheritAttributes } from '../../utils/helpers';
 import { hostContext } from '../../utils/theme';
->>>>>>> 8605c467
 
 import { cloneElement, createHeaderIndex, handleContentScroll, handleHeaderFade, handleToolbarIntersection, setHeaderActive, setToolbarBackgroundOpacity } from './header.utils';
 
