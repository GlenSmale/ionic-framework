{
  "compilerOptions": {
    "strict": true,
    "alwaysStrict": true,
    "allowSyntheticDefaultImports": true,
    "allowUnreachableCode": false,
    "declaration": true,
    "experimentalDecorators": true,
    "forceConsistentCasingInFileNames": true,
    "assumeChangesOnlyAffectDirectDependencies": true,
    "jsx": "react",
    "jsxFactory": "h",
    "lib": [
      "dom",
      "es2017"
    ],
    "module": "esnext",
    "moduleResolution": "node",
    "noImplicitAny": true,
    "noImplicitReturns": true,
    "noUnusedLocals": true,
    "noUnusedParameters": true,
    "outDir": ".tmp",
    "pretty": true,
    "removeComments": false,
    "target": "es2017",
    "baseUrl": ".",
    "paths": {
<<<<<<< HEAD
      "@utils/test": ["src/utils/test/utils"],
      "@utils/*": ["src/utils/*"],
=======
      "@utils/*": ["src/utils/*"],
      "@utils/test": ["src/utils/test/utils"]
>>>>>>> 83186598
    }
  },
  "include": [
    "src",
  ],
  "exclude": [
    "node_modules",
    "**/test/**/*.spec.ts",
    "**/test/**/*.spec.tsx",
    "**/test/**/e2e.ts"
  ]
}<|MERGE_RESOLUTION|>--- conflicted
+++ resolved
@@ -26,13 +26,8 @@
     "target": "es2017",
     "baseUrl": ".",
     "paths": {
-<<<<<<< HEAD
-      "@utils/test": ["src/utils/test/utils"],
-      "@utils/*": ["src/utils/*"],
-=======
       "@utils/*": ["src/utils/*"],
       "@utils/test": ["src/utils/test/utils"]
->>>>>>> 83186598
     }
   },
   "include": [
