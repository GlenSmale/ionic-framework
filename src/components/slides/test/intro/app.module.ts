<<<<<<< HEAD
import { Component, NgModule } from '@angular/core';
=======
import { Component, NgModule, CUSTOM_ELEMENTS_SCHEMA } from '@angular/core';
>>>>>>> 6d2118f0
import { BrowserModule } from '@angular/platform-browser';
import { IonicApp, IonicModule, NavController } from '../../../..';


@Component({
  templateUrl: 'main.html'
})
export class IntroPage {
  slider: any;

  continueText: string = 'Skip';
  mySlideOptions: any;
  showSlide: boolean = true;

  constructor(public navCtrl: NavController) {}

  ngOnInit() {
    this.slider.initialSlide = 1;
  }

  onSlideChanged(slider: any) {
    console.log('Slide changed', slider);
  }

  onSlideChangeStart(slider: any) {
    console.log('Slide change start', slider);
    slider.isEnd ? this.continueText = 'Continue' : this.continueText = 'Skip';
  }

  onSlideMove(slider: any) {
    console.log('Slide move', slider);
  }

  toggleLastSlide() {
    this.showSlide = !this.showSlide;
  }

  skip() {
    this.navCtrl.push(MainPage);
  }
}

@Component({
  template: `
  <ion-header>
    <ion-navbar>
      <ion-title>Slides</ion-title>
    </ion-navbar>
  </ion-header>

  <ion-content padding>
    <h1>Another Page</h1>
  </ion-content>
  `
})
export class MainPage {}


@Component({
  template: '<ion-nav [root]="root"></ion-nav>'
})
export class AppComponent {
  root = IntroPage;
}

@NgModule({
  declarations: [
    AppComponent,
    IntroPage,
    MainPage
  ],
  imports: [
    BrowserModule,
    IonicModule.forRoot(AppComponent)
  ],
  bootstrap: [IonicApp],
  entryComponents: [
    AppComponent,
    IntroPage,
    MainPage
  ],
  schemas: [CUSTOM_ELEMENTS_SCHEMA]
})
export class AppModule {}<|MERGE_RESOLUTION|>--- conflicted
+++ resolved
@@ -1,8 +1,4 @@
-<<<<<<< HEAD
-import { Component, NgModule } from '@angular/core';
-=======
 import { Component, NgModule, CUSTOM_ELEMENTS_SCHEMA } from '@angular/core';
->>>>>>> 6d2118f0
 import { BrowserModule } from '@angular/platform-browser';
 import { IonicApp, IonicModule, NavController } from '../../../..';
 
