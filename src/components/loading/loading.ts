import { App } from '../app/app';
import { Config } from '../../config/config';
import { isPresent } from '../../util/util';
import { PORTAL_LOADING } from '../app/app-constants';
import { LoadingCmp } from './loading-component';
import { LoadingOptions } from './loading-options';
import { LoadingPopIn, LoadingPopOut, LoadingMdPopIn, LoadingMdPopOut, LoadingWpPopIn, LoadingWpPopOut } from './loading-transitions';
import { NavOptions } from '../../navigation/nav-util';
import { ViewController } from '../../navigation/view-controller';

/**
 * @hidden
 */
export class Loading extends ViewController {
  private _app: App;

  constructor(app: App, opts: LoadingOptions = {}, config: Config) {
    opts.showBackdrop = isPresent(opts.showBackdrop) ? !!opts.showBackdrop : true;
    opts.dismissOnPageChange = isPresent(opts.dismissOnPageChange) ? !!opts.dismissOnPageChange : false;

    super(LoadingCmp, opts, null);
    this._app = app;
    this.isOverlay = true;

    config.setTransition('loading-pop-in', LoadingPopIn);
    config.setTransition('loading-pop-out', LoadingPopOut);
    config.setTransition('loading-md-pop-in', LoadingMdPopIn);
    config.setTransition('loading-md-pop-out', LoadingMdPopOut);
    config.setTransition('loading-wp-pop-in', LoadingWpPopIn);
    config.setTransition('loading-wp-pop-out', LoadingWpPopOut);
  }

  /**
   * @hidden
   */
  getTransitionName(direction: string): string {
    let key = (direction === 'back' ? 'loadingLeave' : 'loadingEnter');
    return this._nav && this._nav.config.get(key);
  }

  /**
   * @param {string} sets the html content for the loading indicator.
   */
  setContent(content: string): Loading {
    this.data.content = content;
    return this;
  }

  /**
   * @param {string} sets the name of the SVG spinner for the loading indicator.
   */
  setSpinner(spinner: string): Loading {
    this.data.spinner = spinner;
    return this;
  }

  /**
   * @param {string} sets additional classes for custom styles, separated by spaces.
   */
  setCssClass(cssClass: string): Loading {
    this.data.cssClass = cssClass;
    return this;
  }

  /**
   * @param {string} sets whether to show the backdrop.
   */
  setShowBackdrop(showBackdrop: boolean): Loading {
    this.data.showBackdrop = showBackdrop;
    return this;
  }

  /**
   * @param {string} how many milliseconds to wait before hiding the indicator.
   */
  setDuration(dur: number): Loading {
    this.data.duration = dur;
    return this;
  }

  /**
   * Present the loading instance.
   *
   * @param {NavOptions} [opts={}] Nav options to go with this transition.
   * @returns {Promise} Returns a promise which is resolved when the transition has completed.
   */
<<<<<<< HEAD
  present(navOptions: NavOptions = {}) {
    return this._app.present(this, navOptions, PORTAL_LOADING);
=======
  present(navOptions: NavOptions = {}): Promise<any> {
    return this._app.present(this, navOptions, AppPortal.LOADING);
>>>>>>> 56364a05
  }

  /**
   * Dismiss all loading components which have been presented.
   */
  dismissAll() {
    this._nav && this._nav.popAll();
  }

<<<<<<< HEAD
=======
}


/**
 * @name LoadingController
 * @description
 * An overlay that can be used to indicate activity while blocking user
 * interaction. The loading indicator appears on top of the app's content,
 * and can be dismissed by the app to resume user interaction with
 * the app. It includes an optional backdrop, which can be disabled
 * by setting `showBackdrop: false` upon creation.
 *
 * ### Creating
 * You can pass all of the loading options in the first argument of
 * the create method: `create(opts)`. The spinner name should be
 * passed in the `spinner` property, and any optional HTML can be passed
 * in the `content` property. If you do not pass a value to `spinner`
 * the loading indicator will use the spinner specified by the mode. To
 * set the spinner name across the app, set the value of `loadingSpinner`
 * in your app's config. To hide the spinner, set `loadingSpinner: 'hide'`
 * in the app's config or pass `spinner: 'hide'` in the loading
 * options. See the [create](#create) method below for all available options.
 *
 * ### Dismissing
 * The loading indicator can be dismissed automatically after a specific
 * amount of time by passing the number of milliseconds to display it in
 * the `duration` of the loading options. By default the loading indicator
 * will show even during page changes, but this can be disabled by setting
 * `dismissOnPageChange` to `true`. To dismiss the loading indicator after
 * creation, call the `dismiss()` method on the Loading instance. The
 * `onDidDismiss` function can be called to perform an action after the loading
 * indicator is dismissed.
 *
 * >Note that after the component is dismissed, it will not be usable anymore
 * and another one must be created. This can be avoided by wrapping the
 * creation and presentation of the component in a reusable function as shown
 * in the `usage` section below.
 *
 * ### Limitations
 * The element is styled to appear on top of other content by setting its
 * `z-index` property. You must ensure no element has a stacking context with
 * a higher `z-index` than this element.
 *
 * @usage
 * ```ts
 * constructor(public loadingCtrl: LoadingController) {
 *
 * }
 *
 * presentLoadingDefault() {
 *   let loading = this.loadingCtrl.create({
 *     content: 'Please wait...'
 *   });
 *
 *   loading.present();
 *
 *   setTimeout(() => {
 *     loading.dismiss();
 *   }, 5000);
 * }
 *
 * presentLoadingCustom() {
 *   let loading = this.loadingCtrl.create({
 *     spinner: 'hide',
 *     content: `
 *       <div class="custom-spinner-container">
 *         <div class="custom-spinner-box"></div>
 *       </div>`,
 *     duration: 5000
 *   });
 *
 *   loading.onDidDismiss(() => {
 *     console.log('Dismissed loading');
 *   });
 *
 *   loading.present();
 * }
 *
 * presentLoadingText() {
 *   let loading = this.loadingCtrl.create({
 *     spinner: 'hide',
 *     content: 'Loading Please Wait...'
 *   });
 *
 *   loading.present();
 *
 *   setTimeout(() => {
 *     this.nav.push(Page2);
 *   }, 1000);
 *
 *   setTimeout(() => {
 *     loading.dismiss();
 *   }, 5000);
 * }
 * ```
 * @advanced
 *
 * Loading options
 *
 * | Option                | Type       | Description                                                                                                      |
 * |-----------------------|------------|------------------------------------------------------------------------------------------------------------------|
 * | spinner               |`string`    | The name of the SVG spinner for the loading indicator.                                                           |
 * | content               |`string`    | The html content for the loading indicator.                                                                      |
 * | cssClass              |`string`    | Additional classes for custom styles, separated by spaces.                                                       |
 * | showBackdrop          |`boolean`   | Whether to show the backdrop. Default true.                                                                      |
 * | dismissOnPageChange   |`boolean`   | Whether to dismiss the indicator when navigating to a new page. Default false.                                   |
 * | duration              |`number`    | How many milliseconds to wait before hiding the indicator. By default, it will show until `dismiss()` is called. |
 *
 * @demo /docs/v2/demos/src/loading/
 * @see {@link /docs/v2/api/components/spinner/Spinner Spinner API Docs}
 */
@Injectable()
export class LoadingController {

  constructor(private _app: App) {}
  /**
   * Create a loading indicator. See below for options.
   * @param {LoadingOptions} opts Loading options
   * @returns {Loading} Returns a Loading Instance
   */
  create(opts: LoadingOptions = {}): Loading {
    return new Loading(this._app, opts);
  }

>>>>>>> 56364a05
}<|MERGE_RESOLUTION|>--- conflicted
+++ resolved
@@ -84,13 +84,8 @@
    * @param {NavOptions} [opts={}] Nav options to go with this transition.
    * @returns {Promise} Returns a promise which is resolved when the transition has completed.
    */
-<<<<<<< HEAD
-  present(navOptions: NavOptions = {}) {
+  present(navOptions: NavOptions = {}): Promise<any> {
     return this._app.present(this, navOptions, PORTAL_LOADING);
-=======
-  present(navOptions: NavOptions = {}): Promise<any> {
-    return this._app.present(this, navOptions, AppPortal.LOADING);
->>>>>>> 56364a05
   }
 
   /**
@@ -100,131 +95,4 @@
     this._nav && this._nav.popAll();
   }
 
-<<<<<<< HEAD
-=======
-}
-
-
-/**
- * @name LoadingController
- * @description
- * An overlay that can be used to indicate activity while blocking user
- * interaction. The loading indicator appears on top of the app's content,
- * and can be dismissed by the app to resume user interaction with
- * the app. It includes an optional backdrop, which can be disabled
- * by setting `showBackdrop: false` upon creation.
- *
- * ### Creating
- * You can pass all of the loading options in the first argument of
- * the create method: `create(opts)`. The spinner name should be
- * passed in the `spinner` property, and any optional HTML can be passed
- * in the `content` property. If you do not pass a value to `spinner`
- * the loading indicator will use the spinner specified by the mode. To
- * set the spinner name across the app, set the value of `loadingSpinner`
- * in your app's config. To hide the spinner, set `loadingSpinner: 'hide'`
- * in the app's config or pass `spinner: 'hide'` in the loading
- * options. See the [create](#create) method below for all available options.
- *
- * ### Dismissing
- * The loading indicator can be dismissed automatically after a specific
- * amount of time by passing the number of milliseconds to display it in
- * the `duration` of the loading options. By default the loading indicator
- * will show even during page changes, but this can be disabled by setting
- * `dismissOnPageChange` to `true`. To dismiss the loading indicator after
- * creation, call the `dismiss()` method on the Loading instance. The
- * `onDidDismiss` function can be called to perform an action after the loading
- * indicator is dismissed.
- *
- * >Note that after the component is dismissed, it will not be usable anymore
- * and another one must be created. This can be avoided by wrapping the
- * creation and presentation of the component in a reusable function as shown
- * in the `usage` section below.
- *
- * ### Limitations
- * The element is styled to appear on top of other content by setting its
- * `z-index` property. You must ensure no element has a stacking context with
- * a higher `z-index` than this element.
- *
- * @usage
- * ```ts
- * constructor(public loadingCtrl: LoadingController) {
- *
- * }
- *
- * presentLoadingDefault() {
- *   let loading = this.loadingCtrl.create({
- *     content: 'Please wait...'
- *   });
- *
- *   loading.present();
- *
- *   setTimeout(() => {
- *     loading.dismiss();
- *   }, 5000);
- * }
- *
- * presentLoadingCustom() {
- *   let loading = this.loadingCtrl.create({
- *     spinner: 'hide',
- *     content: `
- *       <div class="custom-spinner-container">
- *         <div class="custom-spinner-box"></div>
- *       </div>`,
- *     duration: 5000
- *   });
- *
- *   loading.onDidDismiss(() => {
- *     console.log('Dismissed loading');
- *   });
- *
- *   loading.present();
- * }
- *
- * presentLoadingText() {
- *   let loading = this.loadingCtrl.create({
- *     spinner: 'hide',
- *     content: 'Loading Please Wait...'
- *   });
- *
- *   loading.present();
- *
- *   setTimeout(() => {
- *     this.nav.push(Page2);
- *   }, 1000);
- *
- *   setTimeout(() => {
- *     loading.dismiss();
- *   }, 5000);
- * }
- * ```
- * @advanced
- *
- * Loading options
- *
- * | Option                | Type       | Description                                                                                                      |
- * |-----------------------|------------|------------------------------------------------------------------------------------------------------------------|
- * | spinner               |`string`    | The name of the SVG spinner for the loading indicator.                                                           |
- * | content               |`string`    | The html content for the loading indicator.                                                                      |
- * | cssClass              |`string`    | Additional classes for custom styles, separated by spaces.                                                       |
- * | showBackdrop          |`boolean`   | Whether to show the backdrop. Default true.                                                                      |
- * | dismissOnPageChange   |`boolean`   | Whether to dismiss the indicator when navigating to a new page. Default false.                                   |
- * | duration              |`number`    | How many milliseconds to wait before hiding the indicator. By default, it will show until `dismiss()` is called. |
- *
- * @demo /docs/v2/demos/src/loading/
- * @see {@link /docs/v2/api/components/spinner/Spinner Spinner API Docs}
- */
-@Injectable()
-export class LoadingController {
-
-  constructor(private _app: App) {}
-  /**
-   * Create a loading indicator. See below for options.
-   * @param {LoadingOptions} opts Loading options
-   * @returns {Loading} Returns a Loading Instance
-   */
-  create(opts: LoadingOptions = {}): Loading {
-    return new Loading(this._app, opts);
-  }
-
->>>>>>> 56364a05
 }