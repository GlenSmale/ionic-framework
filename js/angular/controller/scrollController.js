/**
 * @private
 */
IonicModule

.controller('$ionicScroll', [
  '$scope',
  'scrollViewOptions',
  '$timeout',
  '$window',
  '$location',
  '$document',
  '$ionicScrollDelegate',
  '$ionicHistory',
function($scope, scrollViewOptions, $timeout, $window, $location, $document, $ionicScrollDelegate, $ionicHistory) {

  var self = this;
  // for testing
  self.__timeout = $timeout;

  self._scrollViewOptions = scrollViewOptions; //for testing

  var element = self.element = scrollViewOptions.el;
  var $element = self.$element = jqLite(element);
  var scrollView = self.scrollView = new ionic.views.Scroll(scrollViewOptions);

  //Attach self to element as a controller so other directives can require this controller
  //through `require: '$ionicScroll'
  //Also attach to parent so that sibling elements can require this
  ($element.parent().length ? $element.parent() : $element)
    .data('$$ionicScrollController', self);

  var deregisterInstance = $ionicScrollDelegate._registerInstance(
    self, scrollViewOptions.delegateHandle, function() {
      if ($scope.$$disconnected) {
        return false;
      }

      var currentHistoryId = $ionicHistory.currentHistoryId();
      if (currentHistoryId) {
        return currentHistoryId == (isDefined($scope.$historyId) ? $scope.$historyId : 'root');
      }

      return true;
    }
  );

  if (!angular.isDefined(scrollViewOptions.bouncing)) {
    ionic.Platform.ready(function() {
<<<<<<< HEAD
      scrollView.options.bouncing = true;

      if (ionic.Platform.isAndroid()) {
        // No bouncing by default on Android
        scrollView.options.bouncing = false;
        // Faster scroll decel
        scrollView.options.deceleration = 0.95;
=======
      if (scrollView.options) {
        scrollView.options.bouncing = true;
        if(ionic.Platform.isAndroid()) {
          // No bouncing by default on Android
          scrollView.options.bouncing = false;
          // Faster scroll decel
          scrollView.options.deceleration = 0.95;
        } else {
        }
>>>>>>> 63d1f26e
      }
    });
  }

  var resize = angular.bind(scrollView, scrollView.resize);
  ionic.on('resize', resize, $window);


  var scrollFunc = function(e) {
    var detail = (e.originalEvent || e).detail || {};
    $scope.$onScroll && $scope.$onScroll({
      event: e,
      scrollTop: detail.scrollTop || 0,
      scrollLeft: detail.scrollLeft || 0
    });
  };

  $element.on('scroll', scrollFunc);

  $scope.$on('$destroy', function() {
    deregisterInstance();
    scrollView.__cleanup();
    ionic.off('resize', resize, $window);
    $window.removeEventListener('resize', resize);
    scrollViewOptions = null;
    self._scrollViewOptions.el = null;
    self._scrollViewOptions = null;
    $element.off('scroll', scrollFunc);
    $element = null;
    self.$element = null;
    element = null;
    self.element = null;
    self.scrollView = null;
    scrollView = null;
  });

  $timeout(function() {
    scrollView && scrollView.run && scrollView.run();
  });

  self.getScrollView = function() {
    return self.scrollView;
  };

  self.getScrollPosition = function() {
    return self.scrollView.getValues();
  };

  self.resize = function() {
    return $timeout(resize).then(function() {
      $element && $element.triggerHandler('scroll.resize');
    });
  };

  self.scrollTop = function(shouldAnimate) {
    ionic.DomUtil.blurAll();
    self.resize().then(function() {
      scrollView.scrollTo(0, 0, !!shouldAnimate);
    });
  };

  self.scrollBottom = function(shouldAnimate) {
    ionic.DomUtil.blurAll();
    self.resize().then(function() {
      var max = scrollView.getScrollMax();
      scrollView.scrollTo(max.left, max.top, !!shouldAnimate);
    });
  };

  self.scrollTo = function(left, top, shouldAnimate) {
    ionic.DomUtil.blurAll();
    self.resize().then(function() {
      scrollView.scrollTo(left, top, !!shouldAnimate);
    });
  };

  self.zoomTo = function(zoom, shouldAnimate, originLeft, originTop) {
    ionic.DomUtil.blurAll();
    self.resize().then(function() {
      scrollView.zoomTo(zoom, !!shouldAnimate, originLeft, originTop);
    });
  };

  self.zoomBy = function(zoom, shouldAnimate, originLeft, originTop) {
    ionic.DomUtil.blurAll();
    self.resize().then(function() {
      scrollView.zoomBy(zoom, !!shouldAnimate, originLeft, originTop);
    });
  };

  self.scrollBy = function(left, top, shouldAnimate) {
    ionic.DomUtil.blurAll();
    self.resize().then(function() {
      scrollView.scrollBy(left, top, !!shouldAnimate);
    });
  };

  self.anchorScroll = function(shouldAnimate) {
    ionic.DomUtil.blurAll();
    self.resize().then(function() {
      var hash = $location.hash();
      var elm = hash && $document[0].getElementById(hash);
      if (!(hash && elm)) {
        scrollView.scrollTo(0,0, !!shouldAnimate);
        return;
      }
      var curElm = elm;
      var scrollLeft = 0, scrollTop = 0, levelsClimbed = 0;
      do {
        if (curElm !== null) scrollLeft += curElm.offsetLeft;
        if (curElm !== null) scrollTop += curElm.offsetTop;
        curElm = curElm.offsetParent;
        levelsClimbed++;
      } while (curElm.attributes != self.element.attributes && curElm.offsetParent);
      scrollView.scrollTo(scrollLeft, scrollTop, !!shouldAnimate);
    });
  };


  /**
   * @private
   */
  self._setRefresher = function(refresherScope, refresherElement) {
    var refresher = self.refresher = refresherElement;
    var refresherHeight = self.refresher.clientHeight || 60;
    scrollView.activatePullToRefresh(refresherHeight, function() {
      // activateCallback
      refresher.classList.add('active');
      refresherScope.$onPulling();
    }, function() {
      // deactivateCallback
        refresher.classList.remove('active', 'refreshing', 'refreshing-tail');
    }, function() {
      // startCallback
      refresher.classList.add('refreshing');
      refresherScope.$onRefresh();
    }, function() {
      // showCallback
      refresher.classList.remove('invisible');
    }, function() {
      // hideCallback
      refresher.classList.add('invisible');
    }, function() {
      // tailCallback
      refresher.classList.add('refreshing-tail');
    });
  };
}]);<|MERGE_RESOLUTION|>--- conflicted
+++ resolved
@@ -47,25 +47,14 @@
 
   if (!angular.isDefined(scrollViewOptions.bouncing)) {
     ionic.Platform.ready(function() {
-<<<<<<< HEAD
-      scrollView.options.bouncing = true;
-
-      if (ionic.Platform.isAndroid()) {
-        // No bouncing by default on Android
-        scrollView.options.bouncing = false;
-        // Faster scroll decel
-        scrollView.options.deceleration = 0.95;
-=======
       if (scrollView.options) {
         scrollView.options.bouncing = true;
-        if(ionic.Platform.isAndroid()) {
+        if (ionic.Platform.isAndroid()) {
           // No bouncing by default on Android
           scrollView.options.bouncing = false;
           // Faster scroll decel
           scrollView.options.deceleration = 0.95;
-        } else {
         }
->>>>>>> 63d1f26e
       }
     });
   }
